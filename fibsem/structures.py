--- conflicted
+++ resolved
@@ -1,4 +1,3 @@
-<<<<<<< HEAD
 # fibsem structures
 
 import json
@@ -302,7 +301,6 @@
                 (abs(self.z - pos2.z) < tol) and 
                 (abs(self.t - pos2.t) < tol) and 
                 (abs(self.r - pos2.r) < tol))
-
 
 
 @dataclass
@@ -1940,1947 +1938,4 @@
     # assert data.dtype in [np.uint8, np.uint16]
     if data.ndim == 3 and data.shape[2] == 1:
         data = data[:, :, 0]
-    return data.ndim == 2 and data.dtype in [np.uint8, np.uint16]
-=======
-# fibsem structures
-
-import json
-import os
-import sys
-from dataclasses import dataclass
-from datetime import datetime
-from enum import Enum, auto
-from pathlib import Path
-from fibsem.config import SUPPORTED_COORDINATE_SYSTEMS
-from typing import Optional, Union
-import numpy as np
-import tifffile as tff
-import fibsem
-from fibsem.config import METADATA_VERSION
-from abc import ABC, abstractmethod, abstractstaticmethod
-
-try:
-    from tescanautomation.Common import Document
-
-    TESCAN = True
-except:
-    TESCAN = False
-
-try:
-    sys.path.append("C:\Program Files\Thermo Scientific AutoScript")
-    sys.path.append(
-        "C:\Program Files\Enthought\Python\envs\AutoScript\Lib\site-packages"
-    )
-    sys.path.append("C:\Program Files\Python36\envs\AutoScript")
-    sys.path.append("C:\Program Files\Python36\envs\AutoScript\Lib\site-packages")
-    from autoscript_sdb_microscope_client.structures import (
-        AdornedImage,
-        ManipulatorPosition,
-        Rectangle,
-        StagePosition,
-        CompustagePosition,
-    )
-    from autoscript_sdb_microscope_client.enumerations import CoordinateSystem
-
-    THERMO = True
-except:
-    THERMO = False
-
-
-
-# @patrickcleeve: dataclasses.asdict -> :(
-
-
-# TODO: overload constructors instead of from_dict...
-@dataclass
-class Point:
-    x: float = 0.0
-    y: float = 0.0
-    name: Optional[str] = None
-
-    def to_dict(self) -> dict:
-        return {"x": self.x, "y": self.y}
-
-    @staticmethod
-    def from_dict(d: dict) -> "Point":
-        x = float(d["x"])
-        y = float(d["y"])
-        return Point(x, y)
-
-    def to_list(self) -> list:
-        return [self.x, self.y]
-
-    @staticmethod
-    def from_list(l: list) -> "Point":
-        x = float(l[0])
-        y = float(l[1])
-        return Point(x, y)
-
-    def __add__(self, other) -> "Point":
-        return Point(self.x + other.x, self.y + other.y)
-
-    def __sub__(self, other) -> "Point":
-        return Point(self.x - other.x, self.y - other.y)
-
-    def __len__(self) -> int:
-        return 2
-
-    def __getitem__(self, key: int) -> float:
-        if key == 0:
-            return self.x
-        elif key == 1:
-            return self.y
-        else:
-            raise IndexError("Index out of range")
-
-    def _to_metres(self, pixel_size: float) -> "Point":
-        return Point(self.x * pixel_size, self.y * pixel_size)
-
-    def _to_pixels(self, pixel_size: float) -> "Point":
-        return Point(self.x / pixel_size, self.y / pixel_size)
-
-    def distance(self, other: "Point") -> "Point":
-        """Calculate the distance between two points. (other - self)"""
-        return Point(x=(other.x - self.x), y=(other.y - self.y))
-
-    def euclidean(self, other: "Point") -> float:
-        """Calculate the euclidean distance between two points."""
-        return np.linalg.norm(self.distance(other).to_list())
-
-
-# TODO: convert these to match autoscript...
-class BeamType(Enum):
-    """Enumerator Class for Beam Type
-    1: Electron Beam
-    2: Ion Beam
-
-    """
-
-    ELECTRON = 1  # Electron
-    ION = 2  # Ion
-    # CCD_CAM = 3
-    # NavCam = 4 # see enumerations/ImagingDevice
-
-
-class MovementMode(Enum):
-    Stable = 1
-    Vertical = 2
-    # Needle = 3
-
-
-class ImagingState:
-    IDLE = 0
-    ACQUIRING = 1
-    STOPPING = 2
-    PAUSED = 3
-    ERROR = 4
-
-class PatterningState:
-    IDLE = 0
-    PATTERNING = 1
-    STOPPING = 2
-    PAUSED = 3
-    ERROR = 4
-
-class ManipulatorState(Enum):
-    RETRACTED = 0
-    INSERTED = 1
-    MOVING = 2
-
-
-@dataclass
-class FibsemStagePosition:
-    """Data class for storing stage position data.
-
-    Attributes:
-        x (float): The X position of the stage in meters.
-        y (float): The Y position of the stage in meters.
-        z (float): The Z position of the stage in meters.
-        r (float): The Rotation of the stage in radians.
-        t (float): The Tilt of the stage in radians.
-        coordinate_system (str): The coordinate system used for the stage position.
-
-    Methods:
-        to_dict(): Convert the stage position object to a dictionary.
-        from_dict(data: dict): Create a new stage position object from a dictionary.
-        to_autoscript_position(compustage: bool) -> StagePosition: Convert the stage position to a StagePosition object that is compatible with Autoscript.
-        from_autoscript_position(position: StagePosition) -> None: Create a new FibsemStagePosition object from a StagePosition object that is compatible with Autoscript.
-        to_tescan_position(stage_tilt: float = 0.0): Convert the stage position to a format that is compatible with Tescan.
-        from_tescan_position(): Create a new FibsemStagePosition object from a Tescan-compatible stage position.
-    """
-
-    name: str = None
-    x: float = None
-    y: float = None
-    z: float = None
-    r: float = None
-    t: float = None
-    coordinate_system: str = None
-
-    def to_dict(self) -> dict:
-        position_dict = {}
-
-        position_dict["name"] = self.name if self.name is not None else None
-        position_dict["x"] = float(self.x) if self.x is not None else None
-        position_dict["y"] = float(self.y) if self.y is not None else None
-        position_dict["z"] = float(self.z) if self.z is not None else None
-        position_dict["r"] = float(self.r) if self.r is not None else None
-        position_dict["t"] = float(self.t) if self.t is not None else None
-        position_dict["coordinate_system"] = self.coordinate_system
-
-        return position_dict
-
-    @classmethod
-    def from_dict(cls, data: dict) -> "FibsemStagePosition":
-        items = ["x", "y", "z", "r", "t"]
-
-        for item in items:
-            value = data[item]
-
-            assert isinstance(value, float) or isinstance(value, int) or value is None
-
-        return cls(
-            name=data.get("name", None),
-            x=data["x"],
-            y=data["y"],
-            z=data["z"],
-            r=data["r"],
-            t=data["t"],
-            coordinate_system=data["coordinate_system"],
-        )
-
-    if THERMO:
-
-        def to_autoscript_position(self, compustage: bool = False) -> Union[StagePosition, CompustagePosition]:
-            """Converts the stage position to a StagePosition object that is compatible with Autoscript.
-            Args:
-                compustage: bool = False: Whether or not the stage is a compustage.
-            Returns:
-                StagePosition / CompuStagePosition compatible with Autoscript.        
-            """
-
-            # reference: SerialFIB Arctis Driver
-            # https://github.com/sklumpe/SerialFIB/blob/main/src/Arctis/ArctisDriver.py
-            if compustage:
-                stage_position = CompustagePosition(
-                    x=self.x,
-                    y=self.y,
-                    z=self.z,
-                    a=self.t,
-                    coordinate_system=CoordinateSystem.SPECIMEN,
-                )               
-                
-            else:
-                stage_position = StagePosition(
-                    x=self.x,
-                    y=self.y, 
-                    z=self.z,  
-                    r=self.r,
-                    t=self.t,
-                    coordinate_system=self.coordinate_system.upper(),
-                )
-        
-            return stage_position
-
-        @classmethod # TODO: convert this to staticmethod?
-        def from_autoscript_position(cls, position: Union[StagePosition, CompustagePosition]) -> 'FibsemStagePosition':
-            
-            # compustage position
-            if isinstance(position, CompustagePosition):
-                return cls(
-                    x=position.x,
-                    y=position.y,
-                    z=position.z,
-                    r=0.0,
-                    t=position.a,
-                    coordinate_system=CoordinateSystem.SPECIMEN,
-                )
-
-
-            return cls(
-                x=position.x,
-                y=position.y,  
-                z=position.z,
-                r=position.r,
-                t=position.t,
-                coordinate_system=position.coordinate_system.upper(),
-            )
-
-    if TESCAN:
-
-        def to_tescan_position(self, stage_tilt: float = 0.0):
-            self.y = self.y  # / np.cos(stage_tilt),
-
-        @classmethod
-        def from_tescan_position(self, stage_tilt: float = 0.0):
-            self.y = self.y  # * np.cos(stage_tilt)
-
-    def __add__(self, other: "FibsemStagePosition") -> "FibsemStagePosition":
-        return FibsemStagePosition(
-            x=self.x + other.x if other.x is not None else self.x,
-            y=self.y + other.y if other.y is not None else self.y,
-            z=self.z + other.z if other.z is not None else self.z,
-            r=self.r + other.r if other.r is not None else self.r,
-            t=self.t + other.t if other.t is not None else self.t,
-            coordinate_system=self.coordinate_system,
-        )
-
-    def __sub__(self, other: "FibsemStagePosition") -> "FibsemStagePosition":
-        return FibsemStagePosition(
-            x=self.x - other.x,
-            y=self.y - other.y,
-            z=self.z - other.z,
-            r=self.r - other.r,
-            t=self.t - other.t,
-            coordinate_system=self.coordinate_system,
-        )
-
-    def _scale_repr(self, scale: float, precision: int = 2):
-        return f"x:{self.x*scale:.{precision}f}, y:{self.y*scale:.{precision}f}, z:{self.z*scale:.{precision}f}"
-
-    def is_close(self, pos2: 'FibsemStagePosition', tol: float = 1e-6) -> bool:
-        """Check if two positions are close to each other."""
-        return ((abs(self.x - pos2.x) < tol) and 
-                (abs(self.y - pos2.y) < tol) and 
-                (abs(self.z - pos2.z) < tol) and 
-                (abs(self.t - pos2.t) < tol) and 
-                (abs(self.r - pos2.r) < tol))
-
-
-@dataclass
-class FibsemManipulatorPosition:
-    """Data class for storing manipulator position data.
-
-    Attributes:
-        x (float): The X position of the manipulator in meters.
-        y (float): The Y position of the manipulator in meters.
-        z (float): The Z position of the manipulator in meters.
-        r (float): The Rotation of the manipulator in radians.
-        t (float): The Tilt of the manipulator in radians.
-        coordinate_system (str): The coordinate system used for the manipulator position.
-
-    Methods:
-        to_dict(): Convert the manipulator position object to a dictionary.
-        from_dict(data: dict): Create a new manipulator position object from a dictionary.
-        to_autoscript_position() -> ManipulatorPosition: Convert the manipulator position to a ManipulatorPosition object that is compatible with Autoscript.
-        from_autoscript_position(position: ManipulatorPosition) -> None: Create a new FibsemManipulatorPosition object from a ManipulatorPosition object that is compatible with Autoscript.
-        to_tescan_position(): Convert the manipulator position to a format that is compatible with Tescan.
-        from_tescan_position(): Create a new FibsemManipulatorPosition object from a Tescan-compatible manipulator position.
-    """
-
-    x: float = 0.0
-    y: float = 0.0
-    z: float = 0.0
-    r: float = 0.0
-    t: float = 0.0
-    coordinate_system: str = "RAW"
-
-    def __post_init__(self):
-        assert (
-            isinstance(self.coordinate_system, str) or self.coordinate_system is None
-        ), f"unsupported type {type(self.coordinate_system)} for coorindate system"
-        assert (
-            self.coordinate_system in SUPPORTED_COORDINATE_SYSTEMS
-            or self.coordinate_system is None
-        ), f"coordinate system value {self.coordinate_system} is unsupported or invalid syntax. Must be RAW or SPECIMEN"
-
-    def to_dict(self) -> dict:
-        position_dict = {}
-        position_dict["x"] = self.x
-        position_dict["y"] = self.y
-        position_dict["z"] = self.z
-        position_dict["r"] = self.r
-        position_dict["t"] = self.t
-        position_dict["coordinate_system"] = self.coordinate_system.upper()
-
-        return position_dict
-
-    @classmethod
-    def from_dict(cls, data: dict) -> "FibsemManipulatorPosition":
-        items = ["x", "y", "z", "r", "t"]
-
-        for item in items:
-            value = data[item]
-
-            assert isinstance(value, float) or isinstance(value, int) or value is None
-
-        return cls(
-            x=data["x"],
-            y=data["y"],
-            z=data["z"],
-            r=data["r"],
-            t=data["t"],
-            coordinate_system=data["coordinate_system"],
-        )
-
-    if THERMO:
-
-        def to_autoscript_position(self) -> ManipulatorPosition:
-            if self.coordinate_system == "RAW":
-                coordinate_system = "Raw"
-            elif self.coordinate_system == "STAGE":
-                coordinate_system = "Stage"
-            return ManipulatorPosition(
-                x=self.x,
-                y=self.y,
-                z=self.z,
-                r=None,  # TODO figure this out, do we need it for real micrscope or just simulator ?
-                # r=None,
-                coordinate_system=coordinate_system,
-            )
-
-        @classmethod
-        def from_autoscript_position(cls, position: ManipulatorPosition) -> None:
-            return cls(
-                x=position.x,
-                y=position.y,
-                z=position.z,
-                coordinate_system=position.coordinate_system.upper(),
-            )
-
-    if TESCAN:
-
-        def to_tescan_position(self):
-            pass
-
-        @classmethod
-        def from_tescan_position(self):
-            pass
-
-    def __add__(
-        self, other: "FibsemManipulatorPosition"
-    ) -> "FibsemManipulatorPosition":
-        return FibsemManipulatorPosition(
-            self.x + other.x,
-            self.y + other.y,
-            self.z + other.z,
-            self.r + other.r,
-            self.t + other.t,
-            self.coordinate_system,
-        )
-
-
-@dataclass
-class FibsemRectangle:
-    """Universal Rectangle class used for ReducedArea"""
-
-    left: float = 0.0
-    top: float = 0.0
-    width: float = 0.0
-    height: float = 0.0
-
-    def __post_init__(self):
-        assert isinstance(self.left, float) or isinstance(
-            self.left, int
-        ), f"type {type(self.left)} is unsupported for left, must be int or floar"
-        assert isinstance(self.top, float) or isinstance(
-            self.top, int
-        ), f"type {type(self.top)} is unsupported for top, must be int or floar"
-        assert isinstance(self.width, float) or isinstance(
-            self.width, int
-        ), f"type {type(self.width)} is unsupported for width, must be int or floar"
-        assert isinstance(self.height, float) or isinstance(
-            self.height, int
-        ), f"type {type(self.height)} is unsupported for height, must be int or floar"
-
-    def from_dict(settings: dict) -> "FibsemRectangle":
-        if settings is None:
-            return None
-        points = ["left", "top", "width", "height"]
-
-        for point in points:
-            value = settings[point]
-
-            assert isinstance(value, float) or isinstance(value, int) or value is None
-
-        return FibsemRectangle(
-            left=settings["left"],
-            top=settings["top"],
-            width=settings["width"],
-            height=settings["height"],
-        )
-
-    def to_dict(self) -> dict:
-        return {
-            "left": float(self.left),
-            "top": float(self.top),
-            "width": float(self.width),
-            "height": float(self.height),
-        }
-
-    if THERMO:
-
-        def __to_FEI__(self) -> Rectangle:
-            return Rectangle(self.left, self.top, self.width, self.height)
-
-        @classmethod
-        def __from_FEI__(cls, rect: Rectangle) -> "FibsemRectangle":
-            return cls(rect.left, rect.top, rect.width, rect.height)
-
-
-@dataclass
-class ImageSettings:
-    """A data class representing the settings for an image acquisition.
-
-    Attributes:
-        resolution (list of int): The resolution of the acquired image in pixels, [x, y].
-        dwell_time (float): The time spent per pixel during image acquisition, in seconds.
-        hfw (float): The horizontal field width of the acquired image, in microns.
-        autocontrast (bool): Whether or not to apply automatic contrast enhancement to the acquired image.
-        beam_type (BeamType): The type of beam to use for image acquisition.
-        save (bool): Whether or not to save the acquired image to disk.
-        filename (str): The filename to use when saving the acquired image.
-        autogamma (bool): Whether or not to apply gamma correction to the acquired image.
-        path (Path): The path to the directory where the acquired image should be saved.
-        reduced_area (FibsemRectangle): The rectangular region of interest within the acquired image, if any.
-
-    Methods:
-        from_dict(settings: dict) -> ImageSettings:
-            Converts a dictionary of image settings to an ImageSettings object.
-        to_dict() -> dict:
-            Converts the ImageSettings object to a dictionary of image settings.
-    """
-
-    resolution: list = None
-    dwell_time: float = None
-    hfw: float = None
-    autocontrast: bool = None
-    beam_type: BeamType = None
-    save: bool = None
-    filename: str = None
-    autogamma: bool = None
-    path: Path = None
-    reduced_area: FibsemRectangle = None
-    line_integration: int = None  # (int32) 2 - 255
-    scan_interlacing: int = None  # (int32) 2 - 8
-    frame_integration: int = None  # (int32) 2 - 512
-    drift_correction: bool = False  # (bool) # requires frame_integration > 1
-
-    def __post_init__(self):
-        assert (
-            isinstance(self.resolution, (list, tuple)) or self.resolution is None
-        ), f"resolution must be a list, currently is {type(self.resolution)}"
-        assert (
-            isinstance(self.dwell_time, float) or self.dwell_time is None
-        ), f"dwell time must be of type float, currently is {type(self.dwell_time)}"
-        assert (
-            isinstance(self.hfw, float) or isinstance(self.hfw, int) or self.hfw is None
-        ), f"hfw must be int or float, currently is {type(self.hfw)}"
-        assert (
-            isinstance(self.autocontrast, bool) or self.autocontrast is None
-        ), f"autocontrast setting must be bool, currently is {type(self.autocontrast)}"
-        assert (
-            isinstance(self.beam_type, BeamType) or self.beam_type is None
-        ), f"beam type must be a BeamType object, currently is {type(self.beam_type)}"
-        assert (
-            isinstance(self.save, bool) or self.save is None
-        ), f"save option must be a bool, currently is {type(self.save)}"
-        assert (
-            isinstance(self.filename, str) or self.filename is None
-        ), f"filename must b str, currently is {type(self.filename)}"
-        assert (
-            isinstance(self.autogamma, bool) or self.autogamma is None
-        ), f"gamma enabled setting must be bool, currently is {type(self.autogamma)}"
-        assert (
-            isinstance(self.path, (Path, str)) or self.path is None
-        ), f"save path must be Path or str, currently is {type(self.path)}"
-        assert (
-            isinstance(self.reduced_area, FibsemRectangle) or self.reduced_area is None
-        ), f"reduced area must be a fibsemRectangle object, currently is {type(self.reduced_area)}"
-
-    @staticmethod
-    def from_dict(settings: dict) -> "ImageSettings":
-        if "reduced_area" in settings and settings["reduced_area"] is not None:
-            reduced_area = FibsemRectangle.from_dict(settings["reduced_area"])
-        else:
-            reduced_area = None
-
-        image_settings = ImageSettings(
-            resolution=settings.get("resolution", (1536, 1024)),
-            dwell_time=settings.get("dwell_time", 1.0e-6),
-            hfw=settings.get("hfw", 150e-6),
-            autocontrast=settings.get("autocontrast", False),
-            beam_type=BeamType[settings.get("beam_type", "Electron").upper()],
-            autogamma=settings.get("autogamma", False),
-            save=settings.get("save", False),
-            path=settings.get("path", os.getcwd()),
-            filename=settings.get("filename", "default_image"),
-            reduced_area=reduced_area,
-            line_integration=settings.get("line_integration", None),
-            scan_interlacing=settings.get("scan_interlacing", None),
-            frame_integration=settings.get("frame_integration", None),
-            drift_correction=settings.get("drift_correction", False),
-        )
-
-        return image_settings
-
-    def to_dict(self) -> dict:
-        settings_dict = {
-            "beam_type": self.beam_type.name if self.beam_type is not None else None,
-            "resolution": self.resolution if self.resolution is not None else None,
-            "dwell_time": self.dwell_time if self.dwell_time is not None else None,
-            "hfw": self.hfw if self.hfw is not None else None,
-            "autocontrast": self.autocontrast
-            if self.autocontrast is not None
-            else None,
-            "autogamma": self.autogamma
-            if self.autogamma is not None
-            else None,
-            "save": self.save if self.save is not None else None,
-            "path": str(self.path) if self.path is not None else None,
-            "filename": self.filename if self.filename is not None else None,
-            "reduced_area": {
-                "left": self.reduced_area.left,
-                "top": self.reduced_area.top,
-                "width": self.reduced_area.width,
-                "height": self.reduced_area.height,
-            }
-            if self.reduced_area is not None
-            else None,
-            "line_integration": self.line_integration,
-            "scan_interlacing": self.scan_interlacing,
-            "frame_integration": self.frame_integration,
-            "drift_correction": self.drift_correction,
-        }
-
-        return settings_dict
-
-    @staticmethod
-    def fromFibsemImage(image: "FibsemImage") -> "ImageSettings":
-        """Returns the image settings for a FibsemImage object.
-
-        Args:
-            image (FibsemImage): The FibsemImage object to get the image settings from.
-
-        Returns:
-            ImageSettings: The image settings for the given FibsemImage object.
-        """
-        from fibsem import utils
-        from copy import deepcopy
-
-        image_settings = deepcopy(image.metadata.image_settings)
-        image_settings.filename = utils.current_timestamp()
-        image_settings.save = True
-
-        return image_settings
-
-
-@dataclass
-class BeamSettings:
-    """
-    Dataclass representing the beam settings for an imaging session.
-
-    Attributes:
-        beam_type (BeamType): The type of beam to use for imaging.
-        working_distance (float): The working distance for the microscope, in meters.
-        beam_current (float): The beam current for the microscope, in amps.
-        hfw (float): The horizontal field width for the microscope, in meters.
-        resolution (list): The desired resolution for the image.
-        dwell_time (float): The dwell time for the microscope.
-        stigmation (Point): The point for stigmation correction.
-        shift (Point): The point for shift correction.
-
-    Methods:
-        to_dict(): Returns a dictionary representation of the object.
-        from_dict(state_dict: dict) -> BeamSettings: Returns a new BeamSettings object created from a dictionary.
-
-    """
-
-    beam_type: BeamType
-    working_distance: float = None
-    beam_current: float = None
-    voltage: float = None
-    hfw: float = None
-    resolution: list = None
-    dwell_time: float = None
-    stigmation: Point = None
-    shift: Point = None
-    scan_rotation: float = None
-
-    def __post_init__(self):
-        assert (
-            self.beam_type in [BeamType.ELECTRON, BeamType.ION]
-            or self.beam_type is None
-        ), f"beam_type must be instance of BeamType, currently {type(self.beam_type)}"
-        assert (
-            isinstance(self.working_distance, (float, int))
-            or self.working_distance is None
-        ), f"Working distance must be float or int, currently is {type(self.working_distance)}"
-        assert (
-            isinstance(self.beam_current, (float, int)) or self.beam_current is None
-        ), f"beam current must be float or int, currently is {type(self.beam_current)}"
-        assert (
-            isinstance(self.voltage, (float, int)) or self.voltage is None
-        ), f"voltage must be float or int, currently is {type(self.voltage)}"
-        assert (
-            isinstance(self.hfw, (float, int)) or self.hfw is None
-        ), f"horizontal field width (HFW) must be float or int, currently is {type(self.hfw)}"
-        assert (
-            isinstance(self.resolution, list) or self.resolution is None
-        ), f"resolution must be a list, currently is {type(self.resolution)}"
-        assert (
-            isinstance(self.dwell_time, (float, int)) or self.dwell_time is None
-        ), f"dwell_time must be float or int, currently is {type(self.dwell_time)}"
-        assert (
-            isinstance(self.stigmation, Point) or self.stigmation is None
-        ), f"stigmation must be a Point instance, currently is {type(self.stigmation)}"
-        assert (
-            isinstance(self.shift, Point) or self.shift is None
-        ), f"shift must be a Point instance, currently is {type(self.shift)}"
-
-
-    def to_dict(self) -> dict:
-        state_dict = {
-            "beam_type": self.beam_type.name,
-            "working_distance": self.working_distance,
-            "beam_current": self.beam_current,
-            "voltage": self.voltage,
-            "hfw": self.hfw,
-            "resolution": self.resolution,
-            "dwell_time": self.dwell_time,
-            "stigmation": self.stigmation.to_dict()
-            if self.stigmation is not None
-            else None,
-            "shift": self.shift.to_dict() if self.shift is not None else None,
-            "scan_rotation": self.scan_rotation,
-        }
-
-        return state_dict
-
-    @staticmethod
-    def from_dict(state_dict: dict) -> "BeamSettings":
-        if "stigmation" in state_dict and state_dict["stigmation"] is not None:
-            stigmation = Point.from_dict(state_dict["stigmation"])
-        else:
-            stigmation = Point()
-        if "shift" in state_dict and state_dict["shift"] is not None:
-            shift = Point.from_dict(state_dict["shift"])
-        else:
-            shift = Point()
-        
-        wd = state_dict.get("working_distance", state_dict.get("eucentric_height", None))
-        current = state_dict.get("beam_current", state_dict.get("current", None))
-
-        beam_settings = BeamSettings(
-            beam_type=BeamType[state_dict["beam_type"].upper()],
-            working_distance=wd,
-            beam_current=current,
-            voltage=state_dict["voltage"],
-            hfw=state_dict["hfw"],
-            resolution=state_dict["resolution"],
-            dwell_time=state_dict["dwell_time"],
-            stigmation=stigmation,
-            shift=shift,
-            scan_rotation=state_dict.get("scan_rotation", 0.0),
-        )
-
-        return beam_settings
-
-
-@dataclass
-class FibsemDetectorSettings:
-    type: str = None
-    mode: str = None
-    brightness: float = 0.5
-    contrast: float = 0.5
-
-    def __post_init__(self):
-        assert (
-            isinstance(self.type, str) or self.type is None
-        ), f"type must be input as str, currently is {type(self.type)}"
-        assert (
-            isinstance(self.mode, str) or self.mode is None
-        ), f"mode must be input as str, currently is {type(self.mode)}"
-        assert (
-            isinstance(self.brightness, (float, int)) or self.brightness is None
-        ), f"brightness must be int or float value, currently is {type(self.brightness)}"
-        assert (
-            isinstance(self.contrast, (float, int)) or self.contrast is None
-        ), f"contrast must be int or float value, currently is {type(self.contrast)}"
-
-    if TESCAN:
-
-        def to_tescan(self):
-            """Converts to tescan format."""
-            tescan_brightness = self.brightness * 100
-            tescan_contrast = self.contrast * 100
-            return tescan_brightness, tescan_contrast
-
-    def to_dict(self) -> dict:
-        """Converts to a dictionary."""
-        return {
-            "type": self.type,
-            "mode": self.mode,
-            "brightness": self.brightness,
-            "contrast": self.contrast,
-        }
-
-    @staticmethod
-    def from_dict(settings: dict) -> "FibsemDetectorSettings":
-        """Converts from a dictionary."""
-        return FibsemDetectorSettings(
-            type=settings.get("type", "Unknown"),
-            mode=settings.get("mode", "Unknown"),
-            brightness=settings.get("brightness", 0.0),
-            contrast=settings.get("contrast", 0.0),
-        )
-
-
-@dataclass
-class MicroscopeState:
-
-    """Data Class representing the state of a microscope with various parameters.
-
-    Attributes:
-
-        timestamp (float): A float representing the timestamp at which the state of the microscope was recorded. Defaults to the timestamp of the current datetime.
-        stage_position (FibsemStagePosition): An instance of FibsemStagePosition representing the current absolute position of the stage. Defaults to an empty instance of FibsemStagePosition.
-        electron_beam (BeamSettings): An instance of BeamSettings representing the electron beam settings. Defaults to an instance of BeamSettings with beam_type set to BeamType.ELECTRON.
-        ion_beam (BeamSettings): An instance of BeamSettings representing the ion beam settings. Defaults to an instance of BeamSettings with beam_type set to BeamType.ION.
-
-    Methods:
-
-        to_dict(self) -> dict: Converts the current state of the Microscope to a dictionary and returns it.
-        from_dict(state_dict: dict) -> "MicroscopeState": Returns a new instance of MicroscopeState with attributes created from the passed dictionary.
-    """
-
-    timestamp: float = datetime.timestamp(datetime.now())
-    stage_position: FibsemStagePosition = FibsemStagePosition()
-    electron_beam: BeamSettings = BeamSettings(beam_type=BeamType.ELECTRON)
-    ion_beam: BeamSettings = BeamSettings(beam_type=BeamType.ION)
-    electron_detector: FibsemDetectorSettings = FibsemDetectorSettings()
-    ion_detector: FibsemDetectorSettings = FibsemDetectorSettings()
-
-    def __post_init__(self):
-        assert (
-            isinstance(self.stage_position, FibsemStagePosition)
-            or self.stage_position is None
-        ), f"absolute position must be of type FibsemStagePosition, currently is {type(self.stage_position)}"
-        assert (
-            isinstance(self.electron_beam, BeamSettings) or self.electron_beam is None
-        ), f"electron_beam must be of type BeamSettings, currently is {type(self.electron_beam)}"
-        assert (
-            isinstance(self.ion_beam, BeamSettings) or self.ion_beam is None
-        ), f"ion_beam must be of type BeamSettings, currently us {type(self.ion_beam)}"
-        assert (
-            isinstance(self.electron_detector, FibsemDetectorSettings)
-            or self.electron_detector is None
-        ), f"electron_detector must be of type FibsemDetectorSettings, currently is {type(self.electron_detector)}"
-        assert (
-            isinstance(self.ion_detector, FibsemDetectorSettings)
-            or self.ion_detector is None
-        ), f"ion_detector must be of type FibsemDetectorSettings, currently is {type(self.ion_detector)}"
-
-    def to_dict(self) -> dict:
-        state_dict = {
-            "timestamp": self.timestamp,
-            "stage_position": self.stage_position.to_dict()
-            if self.stage_position is not None
-            else None,
-            "electron_beam": self.electron_beam.to_dict()
-            if self.electron_beam is not None
-            else None,
-            "ion_beam": self.ion_beam.to_dict()
-            if self.ion_beam is not None
-            else None,
-            "electron_detector": self.electron_detector.to_dict()
-            if self.electron_detector is not None
-            else None,
-            "ion_detector": self.ion_detector.to_dict()
-            if self.ion_detector is not None
-            else None,
-        }
-
-        return state_dict
-
-    @staticmethod
-    def from_dict(state_dict: dict) -> "MicroscopeState":
-        
-        # beam, and detector settings are now optional
-        electron_beam, electron_detector = None, None
-        ion_beam, ion_detector = None, None
-
-        if state_dict.get("electron_beam", None) is not None:
-            electron_beam = BeamSettings.from_dict(state_dict["electron_beam"])
-        if state_dict.get("ion_beam", None) is not None:
-            ion_beam = BeamSettings.from_dict(state_dict["ion_beam"])
-        if state_dict.get("electron_detector", None) is not None:
-            electron_detector = FibsemDetectorSettings.from_dict(state_dict["electron_detector"])
-        if state_dict.get("ion_detector", None) is not None:
-            ion_detector = FibsemDetectorSettings.from_dict(state_dict["ion_detector"])
-
-        microscope_state = MicroscopeState(
-            timestamp=state_dict["timestamp"],
-            stage_position=FibsemStagePosition.from_dict(
-                state_dict["stage_position"]
-            ),
-            electron_beam=electron_beam,
-            ion_beam=ion_beam,
-            electron_detector=electron_detector,
-            ion_detector=ion_detector,
-        )
-
-        return microscope_state
-
-
-
-########### Base Pattern Settings
-@dataclass
-class FibsemPatternSettings(ABC):
-
-    @abstractmethod
-    def to_dict(self) -> dict:
-        pass
-    
-    @staticmethod
-    def from_dict(self, data: dict) -> "FibsemPatternSettings":
-        pass
-
-
-class CrossSectionPattern(Enum):
-    Rectangle  = auto()
-    RegularCrossSection = auto()
-    CleaningCrossSection = auto()
-
-@dataclass
-class FibsemRectangleSettings(FibsemPatternSettings):
-    width: float
-    height: float
-    depth: float
-    centre_x: float
-    centre_y: float
-    rotation: float = 0
-    cleaning_cross_section: bool = False
-    scan_direction: str = "TopToBottom"
-    cross_section: CrossSectionPattern = CrossSectionPattern.Rectangle
-    passes: int = 0
-
-    def to_dict(self) -> dict:
-        return {
-            "width": self.width,
-            "height": self.height,
-            "depth": self.depth,
-            "rotation": self.rotation,
-            "centre_x": self.centre_x,
-            "centre_y": self.centre_y,
-            "cleaning_cross_section": self.cleaning_cross_section,
-            "scan_direction": self.scan_direction,
-            "cross_section": self.cross_section.name,
-            "passes": self.passes,
-        }
-
-    @staticmethod
-    def from_dict(data: dict) -> "FibsemRectangleSettings":
-        return FibsemRectangleSettings(
-            width=data["width"],
-            height=data["height"],
-            depth=data["depth"],
-            centre_x=data["centre_x"],
-            centre_y=data["centre_y"],
-            cleaning_cross_section=data.get("cleaning_cross_section", False),
-            rotation=data.get("rotation", 0),
-            scan_direction=data.get("scan_direction", "TopToBottom"),
-            cross_section=CrossSectionPattern[data.get("cross_section", "Rectangle")],
-            passes=data.get("passes", 0),
-        )
-
-@dataclass
-class FibsemLineSettings(FibsemPatternSettings):
-    start_x: float
-    end_x: float
-    start_y: float
-    end_y: float
-    depth: float
-
-    def to_dict(self) -> dict:
-        return {
-            "start_x": self.start_x,
-            "end_x": self.end_x,
-            "start_y": self.start_y,
-            "end_y": self.end_y,
-            "depth": self.depth,
-        }
-
-    @staticmethod
-    def from_dict(data: dict) -> "FibsemLineSettings":
-        return FibsemLineSettings(
-            start_x=data["start_x"],
-            end_x=data["end_x"],
-            start_y=data["start_y"],
-            end_y=data["end_y"],
-            depth=data["depth"],
-        )
-
-@dataclass
-class FibsemCircleSettings(FibsemPatternSettings):
-    radius: float
-    depth: float
-    centre_x: float
-    centre_y: float
-    thickness: float = 0
-    start_angle: float = 0.0
-    end_angle: float = 360.0
-    rotation: float = 0.0           # annulus -> thickness !=0
-
-    def to_dict(self) -> dict:
-        return {
-            "radius": self.radius,
-            "depth": self.depth,
-            "centre_x": self.centre_x,
-            "centre_y": self.centre_y,
-            "start_angle": self.start_angle,
-            "end_angle": self.end_angle,
-            "rotation": self.rotation,
-            "thickness": self.thickness,
-        }
-
-    @staticmethod
-    def from_dict(data: dict) -> "FibsemCircleSettings":
-        return FibsemCircleSettings(
-            radius=data["radius"],
-            depth=data["depth"],
-            centre_x=data["centre_x"],
-            centre_y=data["centre_y"],
-            start_angle=data.get("start_angle", 0),
-            end_angle=data.get("end_angle", 360),
-            rotation=data.get("rotation", 0),
-            thickness=data.get("thickness", 0),
-        )
-
-
-@dataclass
-class FibsemBitmapSettings(FibsemPatternSettings):
-    width: float
-    height: float
-    depth: float
-    rotation: float
-    centre_x: float
-    centre_y: float
-    path: str = None
-
-    def to_dict(self) -> dict:
-        return {
-            "width": self.width,
-            "height": self.height,
-            "depth": self.depth,
-            "rotation": self.rotation,
-            "centre_x": self.centre_x,
-            "centre_y": self.centre_y,
-            "path": self.path,
-        }
-
-    @staticmethod
-    def from_dict(data: dict) -> "FibsemBitmapSettings":
-        return FibsemBitmapSettings(
-            width=data["width"],
-            height=data["height"],
-            depth=data["depth"],
-            rotation=data["rotation"],
-            centre_x=data["centre_x"],
-            centre_y=data["centre_y"],
-            path=data["path"],
-        )
-
-
-@dataclass
-class FibsemMillingSettings:
-    """
-    This class is used to store and retrieve settings for FIBSEM milling.
-
-    Attributes:
-    milling_current (float): The current used in the FIBSEM milling process. Default value is 20.0e-12 A.
-    spot_size (float): The size of the beam spot used in the FIBSEM milling process. Default value is 5.0e-8 m.
-    rate (float): The milling rate of the FIBSEM process. Default value is 3.0e-3 m^3/A/s.
-    dwell_time (float): The dwell time of the beam at each point during the FIBSEM milling process. Default value is 1.0e-6 s.
-    hfw (float): The high voltage field width used in the FIBSEM milling process. Default value is 150e-6 m.
-
-    Methods:
-    to_dict(): Converts the object attributes into a dictionary.
-    from_dict(settings: dict) -> "FibsemMillingSettings": Creates a FibsemMillingSettings object from a dictionary of settings.
-    """
-
-    milling_current: float = 20.0e-12
-    spot_size: float = 5.0e-8
-    rate: float = 3.0e-11  # m3/A/s
-    dwell_time: float = 1.0e-6  # s
-    hfw: float = 150e-6
-    patterning_mode: str = "Serial"
-    application_file: str = "Si"
-    preset: str = "30 keV; UHR imaging"
-    spacing: float = 1.0
-    milling_voltage: float = 30e3
-
-    def __post_init__(self):
-        assert isinstance(
-            self.milling_current, (float, int)
-        ), f"invalid type for milling_current, must be int or float, currently {type(self.milling_current)}"
-        assert isinstance(
-            self.spot_size, (float, int)
-        ), f"invalid type for spot_size, must be int or float, currently {type(self.spot_size)}"
-        assert isinstance(
-            self.rate, (float, int)
-        ), f"invalid type for rate, must be int or float, currently {type(self.rate)}"
-        assert isinstance(
-            self.dwell_time, (float, int)
-        ), f"invalid type for dwell_time, must be int or float, currently {type(self.dwell_time)}"
-        assert isinstance(
-            self.hfw, (float, int)
-        ), f"invalid type for hfw, must be int or float, currently {type(self.hfw)}"
-        assert isinstance(
-            self.patterning_mode, str
-        ), f"invalid type for value for patterning_mode, must be str, currently {type(self.patterning_mode)}"
-        assert isinstance(
-            self.application_file, (str)
-        ), f"invalid type for value for application_file, must be str, currently {type(self.application_file)}"
-        assert isinstance(
-            self.spacing, (float, int)
-        ), f"invalid type for value for spacing, must be int or float, currently {type(self.spacing)}"
-        # assert isinstance(self.preset,(str)), f"invalid type for value for preset, must be str, currently {type(self.preset)}"
-
-    def to_dict(self) -> dict:
-        settings_dict = {
-            "milling_current": self.milling_current,
-            "spot_size": self.spot_size,
-            "rate": self.rate,
-            "dwell_time": self.dwell_time,
-            "hfw": self.hfw,
-            "patterning_mode": self.patterning_mode,
-            "application_file": self.application_file,
-            "preset": self.preset,
-            "spacing": self.spacing,
-            "milling_voltage": self.milling_voltage,
-        }
-
-        return settings_dict
-
-    @staticmethod
-    def from_dict(settings: dict) -> "FibsemMillingSettings":
-        milling_settings = FibsemMillingSettings(
-            milling_current=settings.get("milling_current", 20.0e-12),
-            spot_size=settings.get("spot_size", 5.0e-8),
-            rate=settings.get("rate", 3.0e-11),
-            dwell_time=settings.get("dwell_time", 1.0e-6),
-            hfw=settings.get("hfw", 150e-6),
-            patterning_mode=settings.get("patterning_mode", "Serial"),
-            application_file=settings.get("application_file", "Si"),
-            preset=settings.get("preset", "30 keV; 1nA"),
-            spacing=settings.get("spacing", 1.0),
-            milling_voltage=settings.get("milling_voltage", 30e3),
-        )
-
-        return milling_settings
-
-# migrate to this
-# v3
-
-# TODO: start here
-@dataclass
-class StageSystemSettings:
-    rotation_reference: float
-    rotation_180: float
-    shuttle_pre_tilt: float
-    manipulator_height_limit: float
-    enabled: bool = True
-    rotation: bool = True
-    tilt: bool  = True
-
-    def to_dict(self):
-        return {
-            "rotation_reference": self.rotation_reference,
-            "rotation_180": self.rotation_180,
-            "shuttle_pre_tilt": self.shuttle_pre_tilt,
-            "manipulator_height_limit": self.manipulator_height_limit,
-            "enabled": self.enabled,
-            "rotation": self.rotation,
-            "tilt": self.tilt,
-        }
-    
-    @staticmethod
-    def from_dict(settings: dict):
-        return StageSystemSettings(
-            rotation_reference=settings["rotation_reference"],
-            rotation_180=settings["rotation_180"],
-            shuttle_pre_tilt=settings["shuttle_pre_tilt"],
-            manipulator_height_limit=settings["manipulator_height_limit"],
-            enabled=settings.get("enabled", True),
-            rotation=settings.get("rotation", True),
-            tilt=settings.get("tilt", True),
-        )
-
-
-@dataclass
-class BeamSystemSettings:
-    beam_type: BeamType
-    enabled: bool
-    beam: BeamSettings
-    detector: FibsemDetectorSettings
-    eucentric_height: float
-    column_tilt: float
-    plasma: bool = False
-    plasma_gas: str = None
-
-    def to_dict(self):
-        ddict = {
-            "beam_type": self.beam_type.value,
-            "enabled": self.enabled,
-            "eucentric_height": self.eucentric_height,
-            "column_tilt": self.column_tilt,
-            "plasma": self.plasma,
-            "plasma_gas": self.plasma_gas,
-        }
-        ddict.update(self.beam.to_dict())
-        ddict.update(self.detector.to_dict())
-        
-        # rename keys to match config
-        ddict["detector_mode"] = ddict.pop("mode")
-        ddict["detector_type"] = ddict.pop("type")
-        ddict["detector_brightness"] = ddict.pop("brightness")
-        ddict["detector_contrast"] = ddict.pop("contrast")
-        ddict["current"] = ddict.pop("beam_current")
-
-        return ddict
-    
-    @staticmethod
-    def from_dict(settings: dict) -> 'BeamSystemSettings':
-        return BeamSystemSettings(
-            beam_type=BeamType[settings["beam_type"]],
-            enabled=settings["enabled"],
-            beam=BeamSettings.from_dict(settings),
-            detector=FibsemDetectorSettings.from_dict(settings),
-            eucentric_height=settings["eucentric_height"],
-            column_tilt=settings["column_tilt"],
-            plasma=settings.get("plasma", False),
-            plasma_gas=settings.get("plasma_gas", None),
-        )
-
-@dataclass
-class ManipulatorSystemSettings:
-    enabled: bool
-    rotation: bool
-    tilt: bool
-
-    def to_dict(self):
-        return {
-            "enabled": self.enabled,
-            "rotation": self.rotation,
-            "tilt": self.tilt,
-        }
-    
-    @staticmethod
-    def from_dict(settings: dict):
-        return ManipulatorSystemSettings(
-            enabled=settings["enabled"],
-            rotation=settings["rotation"],
-            tilt=settings["tilt"],
-        )
-
-
-
-@dataclass
-class GISSystemSettings:
-    enabled: bool
-    multichem: bool
-    sputter_coater: bool
-    inserted: bool = False
-
-    def to_dict(self):
-        return {
-            "enabled": self.enabled,
-            "multichem": self.multichem,
-            "sputter_coater": self.sputter_coater,
-        }
-    
-    @staticmethod
-    def from_dict(settings: dict):
-        return GISSystemSettings(
-            enabled=settings["enabled"],
-            multichem=settings["multichem"],
-            sputter_coater=settings["sputter_coater"],
-        )
-
-import fibsem
-
-@dataclass
-class SystemInfo:
-    name: str
-    ip_address: str
-    manufacturer: str
-    model: str
-    serial_number: str
-    hardware_version: str
-    software_version: str
-    fibsem_version: str = fibsem.__version__
-    application: str = None
-    application_version: str = None
-
-    def to_dict(self):
-        return {
-            "name": self.name,
-            "ip_address": self.ip_address,
-            "manufacturer": self.manufacturer,
-            "model": self.model,
-            "serial_number": self.serial_number,
-            "hardware_version": self.hardware_version,
-            "software_version": self.software_version,
-            "fibsem_version": self.fibsem_version,
-            "application": self.application,
-            "application_version": self.application_version,
-        }
-    
-    @staticmethod
-    def from_dict(settings: dict):
-        return SystemInfo(
-            name=settings.get("name", "Unknown"),
-            ip_address=settings.get("ip_address", "Unknown"),
-            manufacturer=settings.get("manufacturer", "Unknown"),
-            model=settings.get("model", "Unknown"),
-            serial_number=settings.get("serial_number", "Unknown"),
-            hardware_version=settings.get("hardware_version", "Unknown"),
-            software_version=settings.get("software_version", "Unknown"),
-            fibsem_version=settings.get("fibsem_version", fibsem.__version__),
-            application=settings.get("application", None),
-            application_version=settings.get("application_version", None),  
-        )
-
-@dataclass
-class SystemSettings:
-    stage: StageSystemSettings
-    electron: BeamSystemSettings
-    ion: BeamSystemSettings
-    manipulator: ManipulatorSystemSettings
-    gis: GISSystemSettings
-    info: SystemInfo    
-
-    def to_dict(self):
-        return {
-            "stage": self.stage.to_dict(),
-            "electron": self.electron.to_dict(),
-            "ion": self.ion.to_dict(),
-            "manipulator": self.manipulator.to_dict(),
-            "gis": self.gis.to_dict(),
-            "info": self.info.to_dict(),
-        }
-    
-    @staticmethod
-    def from_dict(settings: dict):
-
-        # TODO: remove this once the settings are updated
-        settings["electron"]["beam_type"] = BeamType.ELECTRON.name
-        settings["ion"]["beam_type"] = BeamType.ION.name
-            
-        return SystemSettings(
-            stage=StageSystemSettings.from_dict(settings["stage"]),
-            electron=BeamSystemSettings.from_dict(settings["electron"]),
-            ion=BeamSystemSettings.from_dict(settings["ion"]),
-            manipulator=ManipulatorSystemSettings.from_dict(settings["manipulator"]),
-            gis=GISSystemSettings.from_dict(settings["gis"]),
-            info=SystemInfo.from_dict(settings["info"]),
-        )
-
-@dataclass
-class MicroscopeSettings:
-
-    """
-    A data class representing the settings for a microscope system.
-
-    Attributes:
-        system (SystemSettings): An instance of the `SystemSettings` class that holds the system settings.
-        image (ImageSettings): An instance of the `ImageSettings` class that holds the image settings.
-        milling (FibsemMillingSettings): An instance of the `FibsemMillingSettings` class that holds the fibsem milling settings..
-        protocol (dict, optional): A dictionary representing the protocol settings. Defaults to None.
-
-    Methods:
-        to_dict(): Returns a dictionary representation of the `MicroscopeSettings` object.
-        from_dict(settings: dict, protocol: dict = None) -> "MicroscopeSettings": Returns an instance of the `MicroscopeSettings` class from a dictionary.
-    """
-
-    system: SystemSettings
-    image: ImageSettings
-    milling: FibsemMillingSettings
-    protocol: dict = None
-
-    def to_dict(self) -> dict:
-        settings_dict = {
-            "imaging": self.image.to_dict(),
-            "protocol": self.protocol,
-            "milling": self.milling.to_dict(),
-        }
-        settings_dict.update(self.system.to_dict())
-
-        return settings_dict
-
-    @staticmethod
-    def from_dict(
-        settings: dict, protocol: dict = None
-    ) -> "MicroscopeSettings":
-        
-        if protocol is None:
-            protocol = settings.get("protocol", {"name": "demo"})
-     
-        return MicroscopeSettings(
-            system=SystemSettings.from_dict(settings),
-            image=ImageSettings.from_dict(settings["imaging"]),
-            protocol=protocol,
-            milling=FibsemMillingSettings.from_dict(settings["milling"]),
-        )
-
-
-
-
-
-@dataclass
-class FibsemExperiment:
-    id: str = None
-    method: str = None
-    date: float = datetime.timestamp(datetime.now())
-    application: str = "OpenFIBSEM"
-    fibsem_version: str = fibsem.__version__
-    application_version: str = None
-
-    def to_dict(self) -> dict:
-        """Converts to a dictionary."""
-        return {
-            "id": self.id,
-            "method": self.method,
-            "date": self.date,
-            "application": self.application,
-            "fibsem_version": self.fibsem_version,
-            "application_version": self.application_version,
-        }
-
-    @staticmethod
-    def from_dict(settings: dict) -> "FibsemExperiment":
-        """Converts from a dictionary."""
-        return FibsemExperiment(
-            id=settings.get("id", "Unknown"),
-            method=settings.get("method", "Unknown"),
-            date=settings.get("date", "Unknown"),
-            application=settings.get("application", "OpenFIBSEM"),
-            fibsem_version=settings.get("fibsem_version", fibsem.__version__),
-            application_version=settings.get("application_version", None),
-        )
-
-
-@dataclass
-class FibsemUser:
-    name: str = None
-    email: str = None
-    organization: str = None
-    hostname: str = None
-    # TODO: add host_ip_address
-
-    def to_dict(self) -> dict:
-        """Converts to a dictionary."""
-        return {
-            "name": self.name,
-            "email": self.email,
-            "organization": self.organization,
-            "hostname": self.hostname,
-        }
-
-    @staticmethod
-    def from_dict(settings: dict) -> "FibsemUser":
-        """Converts from a dictionary."""
-        return FibsemUser(
-            name=settings.get("name", "Unknown"),
-            email=settings.get("email", "Unknown"),
-            organization=settings.get("organization", "Unknown"),
-            hostname=settings.get("hostname", "Unknown"),
-        )
-
-    @staticmethod
-    def from_environment() -> "FibsemUser":
-        import platform
-        import socket
-        username = os.environ.get("USERNAME", "username")
-
-        if platform.system() == "Windows":
-            hostname = os.environ.get("COMPUTERNAME", "hostname")
-        elif platform.system() in ["Linux", "Darwin"]:
-            hostname = socket.gethostname()
-        else:
-            hostname = "hostname"
-            
-        user = FibsemUser(name=username, email="null", organization="null", hostname=hostname)
-        
-        return user
-
-
-@dataclass
-class FibsemImageMetadata:
-    """Metadata for a FibsemImage."""
-
-    image_settings: ImageSettings
-    pixel_size: Point
-    microscope_state: MicroscopeState
-    system: SystemSettings = None
-    version: str = METADATA_VERSION
-    user: FibsemUser = FibsemUser()
-    experiment: FibsemExperiment = FibsemExperiment()
-
-    def to_dict(self) -> dict:
-        """Converts metadata to a dictionary.
-
-        Returns:
-            dictionary: self as a dictionary
-        """
-        settings_dict = {}
-        if self.image_settings is not None:
-            settings_dict["image"] = self.image_settings.to_dict()
-        if self.version is not None:
-            settings_dict["version"] = self.version
-        if self.pixel_size is not None:
-            settings_dict["pixel_size"] = self.pixel_size.to_dict()
-        if self.microscope_state is not None:
-            settings_dict["microscope_state"] = self.microscope_state.to_dict()
-            settings_dict["user"] = self.user.to_dict()
-        settings_dict["experiment"] = self.experiment.to_dict()
-        settings_dict["system"] = self.system.to_dict() if self.system is not None else {}
-
-        return settings_dict
-
-    @staticmethod
-    def from_dict(settings: dict) -> "ImageSettings":
-        """Converts a dictionary to metadata."""
-
-        image_settings = ImageSettings.from_dict(settings["image"])
-        version = settings.get("version", METADATA_VERSION)
-        if settings["pixel_size"] is not None:
-            pixel_size = Point.from_dict(settings["pixel_size"])
-        if settings["microscope_state"] is not None:
-            microscope_state = MicroscopeState.from_dict(
-                settings["microscope_state"]
-            )
-
-        metadata = FibsemImageMetadata(
-            image_settings=image_settings,
-            version=version,
-            pixel_size=pixel_size,
-            microscope_state=microscope_state,
-            # detector_settings=detector_settings, # TODO: remove this
-            user=FibsemUser.from_dict(settings.get("user", {})),
-            experiment=FibsemExperiment.from_dict(settings.get("experiment", {})),
-            system=SystemSettings.from_dict(settings.get("system", {})),
-        )
-        return metadata
-
-    if THERMO:
-        # TODO: move to ImageSettings
-        def image_settings_from_adorned(
-            image=AdornedImage, beam_type: BeamType = BeamType.ELECTRON
-        ) -> ImageSettings:
-            from fibsem.utils import current_timestamp
-
-            image_settings = ImageSettings(
-                resolution=[image.width, image.height],
-                dwell_time=image.metadata.scan_settings.dwell_time,
-                hfw=image.width * image.metadata.binary_result.pixel_size.x,
-                autocontrast=True,
-                beam_type=beam_type,
-                autogamma=True,
-                save=False,
-                path="path",
-                filename=current_timestamp(),
-                reduced_area=None,
-            )
-            return image_settings
-
-    def compare_image_settings(self, image_settings: ImageSettings) -> bool:
-        """Compares image settings to the metadata image settings.
-
-        Args:
-            image_settings (ImageSettings): Image settings to compare to.
-
-        Returns:
-            bool: True if the image settings match the metadata image settings.
-        """
-        assert (
-            self.image_settings.resolution[0] == image_settings.resolution[0]
-            and self.image_settings.resolution[1] == image_settings.resolution[1]
-        ), f"resolution: {self.image_settings.resolution} != {image_settings.resolution}"
-        assert (
-            self.image_settings.dwell_time == image_settings.dwell_time
-        ), f"dwell_time: {self.image_settings.dwell_time} != {image_settings.dwell_time}"
-        assert (
-            self.image_settings.hfw == image_settings.hfw
-        ), f"hfw: {self.image_settings.hfw} != {image_settings.hfw}"
-        assert (
-            self.image_settings.autocontrast == image_settings.autocontrast
-        ), f"autocontrast: {self.image_settings.autocontrast} != {image_settings.autocontrast}"
-        assert (
-            self.image_settings.beam_type.value == image_settings.beam_type.value
-        ), f"beam_type: {self.image_settings.beam_type.value} != {image_settings.beam_type.value}"
-        assert (
-            self.image_settings.autogamma == image_settings.autogamma
-        ), f"gamma: {self.image_settings.autogamma} != {image_settings.autogamma}"
-        assert (
-            self.image_settings.save == image_settings.save
-        ), f"save: {self.image_settings.save} != {image_settings.save}"
-        assert (
-            self.image_settings.path == image_settings.path
-        ), f"path: {self.image_settings.path} != {image_settings.path}"
-        assert (
-            self.image_settings.filename == image_settings.filename
-        ), f"filename: {self.image_settings.filename} != {image_settings.filename}"
-        assert (
-            self.image_settings.reduced_area == image_settings.reduced_area
-        ), f"reduced_area: {self.image_settings.reduced_area} != {image_settings.reduced_area}"
-
-        return True
-
-
-class FibsemImage:
-
-    """
-    Class representing a FibsemImage and its associated metadata.
-    Has in built methods to deal with image types of TESCAN and ThermoFisher API
-
-    Args:
-        data (np.ndarray): The image data stored in a numpy array.
-        metadata (FibsemImageMetadata, optional): The metadata associated with the image. Defaults to None.
-
-    Methods:
-        load(cls, tiff_path: str) -> "FibsemImage":
-            Loads a FibsemImage from a tiff file.
-
-            Args:
-                tiff_path (path): path to the tif* file
-
-            Returns:
-                FibsemImage: instance of FibsemImage
-
-        save(self, path: Path) -> None:
-            Saves a FibsemImage to a tiff file.
-
-            Inputs:
-                path (path): path to save directory and filename
-    """
-
-    def __init__(self, data: np.ndarray, metadata: FibsemImageMetadata = None):
-        if check_data_format(data):
-            if data.ndim == 3 and data.shape[2] == 1:
-                data = data[:, :, 0]
-            self.data = data
-        else:
-            raise Exception("Invalid Data format for Fibsem Image")
-        if metadata is not None:
-            self.metadata = metadata
-        else:
-            self.metadata = None
-
-    @classmethod
-    def load(cls, tiff_path: str) -> "FibsemImage":
-        """Loads a FibsemImage from a tiff file.
-
-        Args:
-            tiff_path (path): path to the tif* file
-
-        Returns:
-            FibsemImage: instance of FibsemImage
-        """
-        with tff.TiffFile(tiff_path) as tiff_image:
-            data = tiff_image.asarray()
-            try:
-                metadata = json.loads(
-                    tiff_image.pages[0].tags["ImageDescription"].value
-                )
-                metadata = FibsemImageMetadata.from_dict(metadata)
-            except Exception as e:
-                metadata = None
-                # print(f"Error: {e}")
-                # import traceback
-                # traceback.print_exc()
-        return cls(data=data, metadata=metadata)
-
-    def save(self, path: Path = None) -> None:
-        """Saves a FibsemImage to a tiff file.
-
-        Inputs:
-            path (path): path to save directory and filename
-        """
-        if path is None:
-            path = os.path.join(
-                self.metadata.image_settings.path,
-                self.metadata.image_settings.filename,
-            )
-        os.makedirs(os.path.dirname(path), exist_ok=True)
-        path = Path(path).with_suffix(".tif")
-
-        if self.metadata is not None:
-            metadata_dict = self.metadata.to_dict()
-        else:
-            metadata_dict = None
-        tff.imwrite(
-            path,
-            self.data,
-            metadata=metadata_dict,
-        )
-
-    if THERMO:
-
-        @classmethod
-        def fromAdornedImage(
-            cls,
-            adorned: AdornedImage,
-            image_settings: ImageSettings,
-            state: MicroscopeState = None,
-        ) -> "FibsemImage":
-            """Creates FibsemImage from an AdornedImage (microscope output format).
-
-            Args:
-                adorned (AdornedImage): Adorned Image from microscope
-                metadata (FibsemImageMetadata, optional): metadata extracted from microscope output. Defaults to None.
-
-            Returns:
-                FibsemImage: instance of FibsemImage from AdornedImage
-            """
-            if state is None:
-                state = MicroscopeState(
-                    timestamp=adorned.metadata.acquisition.acquisition_datetime,
-                    stage_position=FibsemStagePosition(
-                        adorned.metadata.stage_settings.stage_position.x,
-                        adorned.metadata.stage_settings.stage_position.y,
-                        adorned.metadata.stage_settings.stage_position.z,
-                        adorned.metadata.stage_settings.stage_position.r,
-                        adorned.metadata.stage_settings.stage_position.t,
-                    ),
-                    electron_beam=BeamSettings(beam_type=BeamType.ELECTRON),
-                    ion_beam=BeamSettings(beam_type=BeamType.ION),
-                )
-            else:
-                state.timestamp = adorned.metadata.acquisition.acquisition_datetime
-
-            pixel_size = Point(
-                adorned.metadata.binary_result.pixel_size.x,
-                adorned.metadata.binary_result.pixel_size.y,
-            )
-
-            metadata = FibsemImageMetadata(
-                image_settings=image_settings,
-                pixel_size=pixel_size,
-                microscope_state=state,
-            )
-            return cls(data=adorned.data, metadata=metadata)
-
-    if TESCAN:
-
-        @classmethod
-        def fromTescanImage(
-            cls,
-            image: Document,
-            image_settings: ImageSettings,
-            state: MicroscopeState,
-            detector: FibsemDetectorSettings,
-        ) -> "FibsemImage":
-            """Creates FibsemImage from a tescan (microscope output format).
-
-            Args:
-                image (Tescan): Adorned Image from microscope
-                metadata (FibsemImageMetadata, optional): metadata extracted from microscope output. Defaults to None.
-
-            Returns:
-                FibsemImage: instance of FibsemImage from AdornedImage
-            """
-
-            pixel_size = Point(
-                float(image.Header["MAIN"]["PixelSizeX"]),
-                float(image.Header["MAIN"]["PixelSizeY"]),
-            )
-            metadata = FibsemImageMetadata(
-                image_settings=image_settings,
-                pixel_size=pixel_size,
-                microscope_state=state,
-                # detector_settings=detector,
-            )
-
-            return cls(data=np.array(image.Image), metadata=metadata)
-
-        @classmethod
-        def fromTescanFile(
-            cls,
-            image_path: str,
-            metadata_path: str,
-            beam_type: BeamType,
-        ) -> "FibsemImage":
-            with tff.TiffFile(image_path) as tiff_image:
-                data = tiff_image.asarray()
-
-            stage = 0
-            dictionary = {"MAIN": {}, "SEM": {}, "FIB": {}}
-            with open(metadata_path, "r") as file:
-                for line in file:
-                    if line.startswith("["):
-                        stage += 1
-                        continue
-
-                    line = line.strip()
-                    if not line:
-                        continue  # Skip empty lines
-
-                    key, value = line.split("=")
-                    key = key.strip()
-                    value = value.strip()
-                    if stage == 1:
-                        dictionary["MAIN"][key] = value
-                    if stage == 2 and beam_type.name == "ELECTRON":
-                        dictionary["SEM"][key] = value
-                    if stage == 2 and beam_type.name == "ION":
-                        dictionary["FIB"][key] = value
-
-            if beam_type.name == "ELECTRON":
-                image_settings = ImageSettings(
-                    resolution=[data.shape[0], data.shape[1]],
-                    dwell_time=float(dictionary["SEM"]["DwellTime"]),
-                    hfw=data.shape[0] * float(dictionary["MAIN"]["PixelSizeX"]),
-                    beam_type=BeamType.ELECTRON,
-                    filename=Path(image_path).stem,
-                    path=Path(image_path).parent,
-                )
-                pixel_size = Point(
-                    float(dictionary["MAIN"]["PixelSizeX"]),
-                    float(dictionary["MAIN"]["PixelSizeY"]),
-                )
-                microscope_state = MicroscopeState(
-                    timestamp=datetime.strptime(
-                        dictionary["MAIN"]["Date"] + " " + dictionary["MAIN"]["Time"],
-                        "%Y-%m-%d %H:%M:%S",
-                    ),
-                    electron_beam=BeamSettings(
-                        beam_type=BeamType.ELECTRON,
-                        working_distance=float(dictionary["SEM"]["WD"]),
-                        beam_current=float(dictionary["SEM"]["PredictedBeamCurrent"]),
-                        voltage=float(dictionary["SEM"]["TubeVoltage"]),
-                        hfw=data.shape[0] * float(dictionary["MAIN"]["PixelSizeX"]),
-                        resolution=[data.shape[0], data.shape[1]],
-                        dwell_time=float(dictionary["SEM"]["DwellTime"]),
-                        shift=Point(
-                            float(dictionary["SEM"]["ImageShiftX"]),
-                            float(dictionary["SEM"]["ImageShiftY"]),
-                        ),
-                        stigmation=Point(
-                            float(dictionary["SEM"]["StigmatorX"]),
-                            float(dictionary["SEM"]["StigmatorY"]),
-                        ),
-                    ),
-                    ion_beam=BeamSettings(beam_type=BeamType.ION),
-                )
-                detector_settings = FibsemDetectorSettings(
-                    type=dictionary["SEM"]["Detector"],
-                    brightness=float(dictionary["SEM"]["Detector0Offset"]),
-                    contrast=float(dictionary["SEM"]["Detector0Gain"]),
-                )
-
-            if beam_type.name == "ION":
-                image_settings = ImageSettings(
-                    resolution=[data.shape[0], data.shape[1]],
-                    dwell_time=float(dictionary["FIB"]["DwellTime"]),
-                    hfw=data.shape[0] * float(dictionary["MAIN"]["PixelSizeX"]),
-                    beam_type=BeamType.ELECTRON,
-                    filename=Path(image_path).stem,
-                    path=Path(image_path).parent,
-                )
-                pixel_size = Point(
-                    float(dictionary["MAIN"]["PixelSizeX"]),
-                    float(dictionary["MAIN"]["PixelSizeY"]),
-                )
-                microscope_state = MicroscopeState(
-                    timestamp=datetime.strptime(
-                        dictionary["MAIN"]["Date"] + " " + dictionary["MAIN"]["Time"],
-                        "%Y-%m-%d %H:%M:%S",
-                    ),
-                    electron_beam=BeamSettings(beam_type=BeamType.ELECTRON),
-                    ion_beam=BeamSettings(
-                        beam_type=BeamType.ION,
-                        working_distance=float(dictionary["FIB"]["WD"]),
-                        beam_current=float(dictionary["FIB"]["PredictedBeamCurrent"]),
-                        hfw=data.shape[0] * float(dictionary["MAIN"]["PixelSizeX"]),
-                        resolution=[data.shape[0], data.shape[1]],
-                        dwell_time=float(dictionary["FIB"]["DwellTime"]),
-                        shift=Point(
-                            float(dictionary["FIB"]["ImageShiftX"]),
-                            float(dictionary["FIB"]["ImageShiftY"]),
-                        ),
-                        stigmation=Point(
-                            float(dictionary["FIB"]["StigmatorX"]),
-                            float(dictionary["FIB"]["StigmatorY"]),
-                        ),
-                    ),
-                )
-                detector_settings = FibsemDetectorSettings(
-                    type=dictionary["FIB"]["Detector"],
-                    brightness=float(dictionary["FIB"]["Detector0Offset"]) / 100,
-                    contrast=float(dictionary["FIB"]["Detector0Gain"]) / 100,
-                )
-
-            metadata = FibsemImageMetadata(
-                image_settings=image_settings,
-                pixel_size=pixel_size,
-                microscope_state=microscope_state,
-                # detector_settings=detector_settings,
-                version=METADATA_VERSION,
-            )
-            return cls(data=data, metadata=metadata)
-
-
-@dataclass
-class ReferenceImages:
-    low_res_eb: FibsemImage
-    high_res_eb: FibsemImage
-    low_res_ib: FibsemImage
-    high_res_ib: FibsemImage
-
-    def __iter__(self) -> list[FibsemImage]:
-        yield self.low_res_eb, self.high_res_eb, self.low_res_ib, self.high_res_ib
-
-
-class ThermoGISLine:
-    def __init__(self, line=None, name=None, status: str = "Retracted"):
-        self.line = line
-        self.name = name
-        self.status = status
-        self.temp_ready = False
-
-    def insert(self):
-        if self.line is not None:
-            self.line.insert()
-        self.status = "Inserted"
-
-    def retract(self):
-        if self.line is not None:
-            self.line.retract()
-        self.status = "Retracted"
-
-
-class ThermoMultiChemLine:
-    def __init__(self, line=None, status: str = "Retracted"):
-        self.line = line
-        self.status = status
-        self.positions = ["Electron Default", "Ion Default", "Retract"]
-        self.current_position = "Retract"
-        self.temp_ready = False
-
-    def insert(self, position):
-        # position_str = getattr(MultiChemInsertPosition,position)
-
-        if self.line is not None:
-            self.line.insert(position)
-
-        self.current_position = position
-        self.status = "Inserted"
-
-    def retract(self):
-        if self.line is not None:
-            self.line.retract()
-
-        self.status = "Retracted"
-        self.current_position = "Retracted"
-
-
-def check_data_format(data: np.ndarray) -> bool:
-    """Checks that data is in the correct format."""
-    # assert data.ndim == 2  # or data.ndim == 3
-    # assert data.dtype in [np.uint8, np.uint16]
-    if data.ndim == 3 and data.shape[2] == 1:
-        data = data[:, :, 0]
-    return data.ndim == 2 and data.dtype in [np.uint8, np.uint16]
->>>>>>> 057367ce
+    return data.ndim == 2 and data.dtype in [np.uint8, np.uint16]