--- conflicted
+++ resolved
@@ -6,11 +6,10 @@
 import numpy as np
 from fibsem.config import load_microscope_manufacturer
 import sys
-<<<<<<< HEAD
+
 from typing import Union
-=======
 import fibsem.constants as constants
->>>>>>> 613121f5
+
 
 manufacturer = load_microscope_manufacturer()
 if manufacturer == "Tescan":
