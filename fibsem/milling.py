import logging
from fibsem.structures import (
    BeamType,
<<<<<<< HEAD
    FibsemImage,
    FibsemRectangle,
=======
    FibsemPatternType,
    FibsemImage,
    FibsemRectangle,
    FibsemPattern,
>>>>>>> 89e7439c
    FibsemMillingSettings,
    Point,
    ImageSettings,
    MicroscopeSettings
)
from fibsem.structures import (FibsemPatternSettings, FibsemRectangleSettings, 
                               FibsemCircleSettings, FibsemLineSettings, 
                               FibsemBitmapSettings)
from fibsem.patterning import FibsemMillingStage
from typing import Union
from fibsem.microscope import FibsemMicroscope


########################### SETUP


def setup_milling(
    microscope: FibsemMicroscope,
    mill_settings: FibsemMillingSettings = None,
):
    """Setup Microscope for Ion Beam Milling.

    Args:
        microscope (FibsemMicroscope): Fibsem microscope instance
        patterning_mode (str, optional): Ion beam milling patterning mode. Defaults to "Serial".
        hfw (float, optional): horizontal field width for milling. Defaults to 100e-6.
    """
    microscope.setup_milling(mill_settings = mill_settings)

def run_milling_drift_corrected(
    microscope: FibsemMicroscope, 
    milling_current: float,  
    image_settings: ImageSettings, 
    ref_image: FibsemImage, 
    reduced_area: FibsemRectangle = None,
) -> None:
    """Run Ion Beam Milling.

    Args:
        microscope (FibsemMicroscope): Fibsem microscope instance
        milling_current (float, optional): ion beam milling current. Defaults to None.
        asynch (bool, optional): flag to run milling asynchronously. Defaults to False.
    """
    microscope.run_milling_drift_corrected(milling_current, image_settings, ref_image, reduced_area)

def run_milling(
    microscope: FibsemMicroscope,
    milling_current: float,
    milling_voltage: float,
    asynch: bool = False,
) -> None:
    """Run Ion Beam Milling.

    Args:
        microscope (FibsemMicroscope): Fibsem microscope instance
        milling_current (float, optional): ion beam milling current. Defaults to None.
        asynch (bool, optional): flag to run milling asynchronously. Defaults to False.
    """
    microscope.run_milling(milling_current, milling_voltage, asynch)


def estimate_milling_time(microscope: FibsemMicroscope, microscope_patterns) -> float:
    """Get the milling status.

    Args:
        microscope (FibsemMicroscope): Fibsem microscope instance

    """

    total_time = microscope.estimate_milling_time(microscope_patterns)
        
    return total_time

def finish_milling(
    microscope: FibsemMicroscope, imaging_current: float = 20e-12, imaging_voltage: float = 30e3
) -> None:
    """Clear milling patterns, and restore to the imaging current.

    Args:
        microscope (FIbsemMicroscope): Fibsem microscope instance
        imaging_current (float, optional): Imaging Current. Defaults to 20e-12.

    """
    # restore imaging current
    logging.info(f"Changing to Imaging Current: {imaging_current:.2e}")
    microscope.finish_milling(imaging_current=imaging_current, imaging_voltage=imaging_voltage)
    logging.info("Finished Ion Beam Milling.")

def draw_patterns(microscope: FibsemMicroscope, patterns: list[FibsemPattern]) -> None:
    """Draw a milling pattern from settings
    Args:
        microscope (FibsemMicroscope): Fibsem microscope instance
    """
    microscope_patterns = []
    for pattern in patterns:
        microscope_patterns.append(draw_pattern(microscope, pattern))
    return microscope_patterns

        
def draw_pattern(microscope: FibsemMicroscope, pattern: FibsemPattern):
    """Draw a milling pattern from settings

    Args:
        microscope (FibsemMicroscope): Fibsem microscope instance
        pattern_settings (FibsemPattern): pattern settings
        mill_settings (FibsemMillingSettings): milling settings
    """
<<<<<<< HEAD
    if isinstance(pattern, FibsemRectangleSettings):
        microscope_pattern = microscope.draw_rectangle(pattern)

    elif isinstance(pattern, FibsemLineSettings):
        microscope_pattern = microscope.draw_line(pattern)

    elif isinstance(pattern, FibsemCircleSettings):
        if pattern.thickness != 0:
            microscope_pattern = microscope.draw_annulus(pattern)
        else:
            microscope_pattern = microscope.draw_circle(pattern)

    elif isinstance(pattern, FibsemBitmapSettings):
        microscope_pattern = microscope.draw_bitmap_pattern(pattern, pattern.path)
=======
    if pattern.pattern is FibsemPatternType.Rectangle:
        microscope_pattern = microscope.draw_rectangle(pattern)

    elif pattern.pattern is FibsemPatternType.Line:
        microscope_pattern = microscope.draw_line(pattern)

    elif pattern.pattern is FibsemPatternType.Circle:
        microscope_pattern = microscope.draw_circle(pattern)

    elif pattern.pattern is FibsemPatternType.Bitmap:
        microscope_pattern = microscope.draw_bitmap_pattern(pattern, pattern.path)

    elif pattern.pattern is FibsemPatternType.Annulus:
        microscope_pattern = microscope.draw_annulus(pattern)
>>>>>>> 89e7439c
        
    return microscope_pattern


<<<<<<< HEAD
=======
def draw_rectangle(
    microscope: FibsemMicroscope, pattern_settings: FibsemPattern
):
    """Draw a rectangular milling pattern from settings

    Args:
        microscope (FibsemMicroscope): Fibsem microscope instance
        pattern_settings (FibsemPattern): pattern settings
        mill_settings (FibsemMillingSettings): milling settings
    """
    pattern = microscope.draw_rectangle(pattern_settings)
    return pattern


def draw_line(microscope: FibsemMicroscope, pattern_settings: FibsemPattern):
    """Draw a line milling pattern from settings

    Args:
        microscope (FibsemMicroscope): Fibsem microscope instance
        mill_settings (MillingSettings): milling pattern settings
    """
    pattern = microscope.draw_line(pattern_settings)
    return pattern

def draw_circle(microscope: FibsemMicroscope, pattern_settings: FibsemPattern):
    """Draw a circular milling pattern from settings

    Args:
        microscope (FibsemMicroscope): Fibsem microscope instance
        mill_settings (MillingSettings): milling pattern settings
    """
    pattern = microscope.draw_circle(pattern_settings)
    return pattern

>>>>>>> 89e7439c
def convert_to_bitmap_format(path):
    from PIL import Image
    import os 
    img=Image.open(path)
    a=img.convert("RGB", palette=Image.ADAPTIVE, colors=8)
    new_path = os.path.join(os.path.dirname(path), "24bit_img.tif")
    a.save(new_path)
    return new_path

<<<<<<< HEAD
=======
def draw_bitmap(microscope: FibsemMicroscope, pattern_settings: FibsemPattern, path: str):
    """Draw a butmap milling pattern from settings
>>>>>>> 89e7439c

def mill_stages(microscope: FibsemMicroscope, stages: list[FibsemMillingStage], asynch: bool=False):
    for stage in stages:
        mill_stage(microscope=microscope, stage=stage, asynch=asynch)

<<<<<<< HEAD
    # finish milling (restore imaging conditions)
    finish_milling(microscope)

def mill_stage(microscope: FibsemMicroscope, stage: FibsemMillingStage, asynch: bool=False):

    # set up milling
    setup_milling(microscope, stage.milling)
=======
def milling_protocol(
    microscope: FibsemMicroscope,
    mill_settings: FibsemMillingSettings,
    patterns: list = [FibsemPattern],
    drift_correction: bool = False,
    image_settings: ImageSettings = None,
    ref_image: FibsemImage = None,
    reduced_area: FibsemRectangle = None,
    asynch: bool = False,
):
    # setup milling
    setup_milling(microscope, mill_settings)
>>>>>>> 89e7439c

    # draw patterns
    for pattern in stage.pattern.patterns:
        draw_pattern(microscope, pattern)

    run_milling(microscope=microscope, 
        milling_current=stage.milling.milling_current, 
        milling_voltage=stage.milling.milling_voltage, 
        asynch=asynch)



def mill_stages_ui(microscope: FibsemMicroscope, stages: list[FibsemMillingStage], asynch: bool=False, parent_ui = None):
    """Run a list of milling stages, with a progress bar and notifications."""
    import napari.utils.notifications

    if isinstance(stages, FibsemMillingStage):
        stages = [stages]

  
    for idx, stage in enumerate(stages):
    
        if parent_ui:
            parent_ui.milling_notification.emit(f"Preparing: {stage.name}")
    
        try:
            mill_stage_ui(microscope, stage, parent_ui, idx, len(stages))
            # TODO implement a special case for overtilt milling

            # drift correction

        except Exception as e:
            napari.utils.notifications.show_error(f"Error running milling stage: {stage.name}")
            logging.error(e)
        finally:
            finish_milling(microscope, 
                                        imaging_current=microscope.system.ion.beam.beam_current, 
                                        imaging_voltage=microscope.system.ion.beam.voltage)
        if parent_ui:
            parent_ui._progress_bar_quit.emit()
            parent_ui.milling_notification.emit(f"Milling stage complete: {stage.name}")
    
    if parent_ui:
        parent_ui.milling_notification.emit(f"Milling complete. {len(stages)} stages completed.")


def mill_stage_ui(microscope: FibsemMicroscope, stage: FibsemMillingStage, parent_ui = None, idx: int = 0, n_stages: int = 1):

    setup_milling(microscope, mill_settings=stage.milling)

    patterns = draw_patterns(microscope, stage.pattern.patterns)
    estimated_time = estimate_milling_time(microscope, patterns)
    logging.info(f"Estimated time for {stage.name}: {estimated_time:.2f} seconds")

    if parent_ui:
        progress_bar_dict = {"estimated_time": estimated_time, "idx": idx, "total": n_stages}
        parent_ui._progress_bar_start.emit(progress_bar_dict)
        parent_ui.milling_notification.emit(f"Running {stage.name}...")

    run_milling(microscope, stage.milling.milling_current, stage.milling.milling_voltage)

    return 



def mill_stage_with_overtilt(microscope: FibsemMicroscope, stage: FibsemMillingStage, ref_image: FibsemImage, asynch=False ):
    """Mill a trench pattern with overtilt, 
    based on https://www.sciencedirect.com/science/article/abs/pii/S1047847716301514 and autolamella v1"""
    # set up milling
    setup_milling(microscope, stage.milling)

    from fibsem.structures import FibsemStagePosition
    from fibsem import alignment, patterning
    import numpy as np

    overtilt_in_degrees = stage.pattern.protocol.get("overtilt", 1)

    # assert pattern is TrenchPattern
    if not isinstance(stage.pattern, patterning.TrenchPattern):
        raise ValueError("Pattern must be TrenchPattern for overtilt milling")

    for i, pattern in enumerate(stage.pattern.patterns):
        
        # save initial position
        initial_position = microscope.get_stage_position()
        
        # overtilt
        if i == 0:
            t = -np.deg2rad(overtilt_in_degrees)
        else:
            t = +np.deg2rad(overtilt_in_degrees)
        microscope.move_stage_relative(FibsemStagePosition(t=t))

        # beam alignment
        image_settings = ImageSettings.fromFibsemImage(ref_image)
        image_settings.filename = f"alignment_target_{stage.name}"
        
        alignment.multi_step_alignment_v2(microscope=microscope, 
                                        ref_image=ref_image, 
                                        beam_type=BeamType.ION, 
                                        alignment_current=None,
                                        steps=3)

        # setup again to ensure we are milling at the correct current, cleared patterns
        setup_milling(microscope, stage.milling)

        # draw pattern
        draw_pattern(microscope, pattern)

        # run milling
        run_milling(microscope, stage.milling.milling_current, asynch)

        # return to initial position
        microscope.move_stage_absolute(initial_position)

    # finish milling
    finish_milling(microscope)



############################# UTILS #############################<|MERGE_RESOLUTION|>--- conflicted
+++ resolved
@@ -1,15 +1,8 @@
 import logging
 from fibsem.structures import (
     BeamType,
-<<<<<<< HEAD
     FibsemImage,
     FibsemRectangle,
-=======
-    FibsemPatternType,
-    FibsemImage,
-    FibsemRectangle,
-    FibsemPattern,
->>>>>>> 89e7439c
     FibsemMillingSettings,
     Point,
     ImageSettings,
@@ -117,7 +110,6 @@
         pattern_settings (FibsemPattern): pattern settings
         mill_settings (FibsemMillingSettings): milling settings
     """
-<<<<<<< HEAD
     if isinstance(pattern, FibsemRectangleSettings):
         microscope_pattern = microscope.draw_rectangle(pattern)
 
@@ -132,63 +124,10 @@
 
     elif isinstance(pattern, FibsemBitmapSettings):
         microscope_pattern = microscope.draw_bitmap_pattern(pattern, pattern.path)
-=======
-    if pattern.pattern is FibsemPatternType.Rectangle:
-        microscope_pattern = microscope.draw_rectangle(pattern)
-
-    elif pattern.pattern is FibsemPatternType.Line:
-        microscope_pattern = microscope.draw_line(pattern)
-
-    elif pattern.pattern is FibsemPatternType.Circle:
-        microscope_pattern = microscope.draw_circle(pattern)
-
-    elif pattern.pattern is FibsemPatternType.Bitmap:
-        microscope_pattern = microscope.draw_bitmap_pattern(pattern, pattern.path)
-
-    elif pattern.pattern is FibsemPatternType.Annulus:
-        microscope_pattern = microscope.draw_annulus(pattern)
->>>>>>> 89e7439c
         
     return microscope_pattern
 
 
-<<<<<<< HEAD
-=======
-def draw_rectangle(
-    microscope: FibsemMicroscope, pattern_settings: FibsemPattern
-):
-    """Draw a rectangular milling pattern from settings
-
-    Args:
-        microscope (FibsemMicroscope): Fibsem microscope instance
-        pattern_settings (FibsemPattern): pattern settings
-        mill_settings (FibsemMillingSettings): milling settings
-    """
-    pattern = microscope.draw_rectangle(pattern_settings)
-    return pattern
-
-
-def draw_line(microscope: FibsemMicroscope, pattern_settings: FibsemPattern):
-    """Draw a line milling pattern from settings
-
-    Args:
-        microscope (FibsemMicroscope): Fibsem microscope instance
-        mill_settings (MillingSettings): milling pattern settings
-    """
-    pattern = microscope.draw_line(pattern_settings)
-    return pattern
-
-def draw_circle(microscope: FibsemMicroscope, pattern_settings: FibsemPattern):
-    """Draw a circular milling pattern from settings
-
-    Args:
-        microscope (FibsemMicroscope): Fibsem microscope instance
-        mill_settings (MillingSettings): milling pattern settings
-    """
-    pattern = microscope.draw_circle(pattern_settings)
-    return pattern
-
->>>>>>> 89e7439c
 def convert_to_bitmap_format(path):
     from PIL import Image
     import os 
@@ -198,17 +137,11 @@
     a.save(new_path)
     return new_path
 
-<<<<<<< HEAD
-=======
-def draw_bitmap(microscope: FibsemMicroscope, pattern_settings: FibsemPattern, path: str):
-    """Draw a butmap milling pattern from settings
->>>>>>> 89e7439c
 
 def mill_stages(microscope: FibsemMicroscope, stages: list[FibsemMillingStage], asynch: bool=False):
     for stage in stages:
         mill_stage(microscope=microscope, stage=stage, asynch=asynch)
 
-<<<<<<< HEAD
     # finish milling (restore imaging conditions)
     finish_milling(microscope)
 
@@ -216,20 +149,6 @@
 
     # set up milling
     setup_milling(microscope, stage.milling)
-=======
-def milling_protocol(
-    microscope: FibsemMicroscope,
-    mill_settings: FibsemMillingSettings,
-    patterns: list = [FibsemPattern],
-    drift_correction: bool = False,
-    image_settings: ImageSettings = None,
-    ref_image: FibsemImage = None,
-    reduced_area: FibsemRectangle = None,
-    asynch: bool = False,
-):
-    # setup milling
-    setup_milling(microscope, mill_settings)
->>>>>>> 89e7439c
 
     # draw patterns
     for pattern in stage.pattern.patterns:
