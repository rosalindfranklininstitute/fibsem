import logging
from pathlib import Path
from typing import List, Tuple, Dict, Optional

import napari
import napari.utils.notifications
import numpy as np
from napari.layers import Image as NapariImageLayer
from napari.layers import Shapes as NapariShapesLayer
from napari.qt.threading import thread_worker
from PyQt5 import QtWidgets
from PyQt5.QtCore import pyqtSignal
from scipy.ndimage import median_filter

from fibsem import acquire, constants
from fibsem import config as cfg
from fibsem.microscope import FibsemMicroscope, TescanMicroscope
from fibsem.structures import (
    BeamSettings,
    BeamType,
    FibsemDetectorSettings,
    FibsemImage,
    FibsemRectangle,
    ImageSettings,
    Point,
)
from fibsem.ui import stylesheets as stylesheets
from fibsem.ui.napari.patterns import (
    convert_reduced_area_to_napari_shape,
    convert_shape_to_image_area,
)
from fibsem.ui.napari.properties import (
    ALIGNMENT_LAYER_PROPERTIES,
    IMAGE_TEXT_LAYER_PROPERTIES,
    RULER_LAYER_NAME,
    RULER_LINE_LAYER_NAME,
    RULER_VALUE_LAYER_NAME,
)
from fibsem.ui.napari.utilities import draw_crosshair_in_napari, draw_scalebar_in_napari
from fibsem.ui.qtdesigner_files import ImageSettingsWidget as ImageSettingsWidgetUI

# feature flags
ENABLE_ADVANCED_IMAGING_SETTINGS = True

class FibsemImageSettingsWidget(ImageSettingsWidgetUI.Ui_Form, QtWidgets.QWidget):
    viewer_update_signal = pyqtSignal()             # when the viewer is updated
    acquisition_progress_signal = pyqtSignal(dict)  # TODO: add progress indicator

    def __init__(
        self,
        microscope: FibsemMicroscope = None,
        image_settings: ImageSettings = None,
        viewer: napari.Viewer = None,
        parent=None,
    ):
        super().__init__(parent=parent)
        self.setupUi(self)
        self.parent = parent
        self.microscope = microscope
        self.viewer = viewer
        self.eb_layer: NapariImageLayer = None
        self.ib_layer: NapariImageLayer = None

        # TODO: migrate to this structure
        self.imaging_layers: Dict[str, NapariImageLayer] = {}
        self.imaging_layers[BeamType.ELECTRON] = None
        self.imaging_layers[BeamType.ION] = None

        # generate initial blank images 
        self.eb_image = FibsemImage.generate_blank_image(resolution=image_settings.resolution, hfw=image_settings.hfw)
        self.ib_image = FibsemImage.generate_blank_image(resolution=image_settings.resolution, hfw=image_settings.hfw)

        # overlay layers
        self.ruler_layer: NapariShapesLayer = None
        self.alignment_layer: NapariShapesLayer = None

        self.ACQUIRING_IMAGES:bool = False

        self.setup_connections()

        if image_settings is not None:
            self.image_settings = image_settings
            self.set_ui_from_settings(image_settings = image_settings, beam_type = BeamType.ELECTRON)
        self.update_detector_ui() # TODO: can this be removed?

        # register initial images
<<<<<<< HEAD
        self.update_viewer(np.zeros(shape=(1024, 1536), dtype=np.uint8), BeamType.ION.name)
        #self.set_image_in_nap_viewer(np.zeros(shape=(1024, 1536), dtype=np.uint8), BeamType.ION.name)
        self.update_viewer(np.zeros(shape=(1024, 1536), dtype=np.uint8), BeamType.ELECTRON.name)
        #self.set_image_in_nap_viewer(np.zeros(shape=(1024, 1536), dtype=np.uint8), BeamType.ELECTRON.name)
        self.live_imaging_signal.connect(self.live_update)
=======
        self.update_viewer(self.ib_image.data, BeamType.ION)
        self.update_viewer(self.eb_image.data, BeamType.ELECTRON)
>>>>>>> ab86711a
    
    def setup_connections(self):

        # set ui elements
        AVAILABLE_BEAMS = [beam.name for beam in BeamType] # TODO: convert to microscope method
        self.selected_beam.addItems(AVAILABLE_BEAMS)
        self.comboBox_image_resolution.addItems(cfg.STANDARD_RESOLUTIONS)
        self.comboBox_image_resolution.setCurrentText(cfg.DEFAULT_STANDARD_RESOLUTION)

        # buttons
        self.pushButton_take_image.clicked.connect(self.acquire_image)
        self.pushButton_acquire_sem_image.clicked.connect(self.acquire_sem_image)
        self.pushButton_acquire_fib_image.clicked.connect(self.acquire_fib_image)
        self.pushButton_take_all_images.clicked.connect(self.acquire_reference_images)
                        
        # image / beam settings
        self.selected_beam.currentIndexChanged.connect(self.update_detector_ui)
        self.checkBox_image_save_image.toggled.connect(self.update_ui_saving_settings)
        self.button_set_beam_settings.clicked.connect(self.apply_beam_settings)
        
        # detector
        self.set_detector_button.clicked.connect(self.apply_detector_settings)
        self.detector_contrast_slider.valueChanged.connect(self.update_labels)
        self.detector_brightness_slider.valueChanged.connect(self.update_labels)
        
        # util
        self.ion_ruler_checkBox.toggled.connect(self.update_ruler)
        self.scalebar_checkbox.toggled.connect(self.update_ui_tools)
        self.crosshair_checkbox.toggled.connect(self.update_ui_tools)
        
        # signals
        self.acquisition_progress_signal.connect(self.handle_acquisition_progress_update)
        self.viewer_update_signal.connect(self.update_ui_tools)
                
        # advanced settings
        self.checkBox_advanced_settings.stateChanged.connect(self.toggle_mode)
        self.toggle_mode()

        # set ui stylesheets
        self.pushButton_take_image.setStyleSheet(stylesheets.GREEN_PUSHBUTTON_STYLE)
        self.pushButton_acquire_sem_image.setStyleSheet(stylesheets.GREEN_PUSHBUTTON_STYLE)
        self.pushButton_acquire_fib_image.setStyleSheet(stylesheets.GREEN_PUSHBUTTON_STYLE)
        self.pushButton_take_all_images.setStyleSheet(stylesheets.GREEN_PUSHBUTTON_STYLE)
        self.set_detector_button.setStyleSheet(stylesheets.BLUE_PUSHBUTTON_STYLE)
        self.button_set_beam_settings.setStyleSheet(stylesheets.BLUE_PUSHBUTTON_STYLE)

        self.IS_TESCAN = isinstance(self.microscope, TescanMicroscope)
        if self.IS_TESCAN:
            self.label_stigmation.hide()
            self.stigmation_x.hide()
            self.stigmation_y.hide()
            self.stigmation_x.setEnabled(False)
            self.stigmation_y.setEnabled(False)
            available_presets = self.microscope.get_available_values("presets")
            self.comboBox_presets.addItems(available_presets)   
            self.comboBox_presets.currentTextChanged.connect(self.update_presets)
            self.checkBox_image_line_integration.setVisible(False)
            self.checkBox_image_scan_interlacing.setVisible(False)
            self.checkBox_image_frame_integration.setVisible(False)
            self.checkBox_image_drift_correction.setVisible(False)
            self.spinBox_image_line_integration.setVisible(False)
            self.spinBox_image_scan_interlacing.setVisible(False)
            self.spinBox_image_frame_integration.setVisible(False)
        else:
            self.comboBox_presets.hide()
            self.label_presets.hide()

        # advanced imaging settings
        self.spinBox_image_line_integration.setRange(2, 255)
        self.spinBox_image_frame_integration.setRange(2, 512)
        self.spinBox_image_scan_interlacing.setRange(2, 8)
        self.spinBox_image_line_integration.setEnabled(False)
        self.spinBox_image_frame_integration.setEnabled(False)
        self.spinBox_image_scan_interlacing.setEnabled(False)
        self.checkBox_image_line_integration.toggled.connect(self.spinBox_image_line_integration.setEnabled)
        self.checkBox_image_scan_interlacing.toggled.connect(self.spinBox_image_scan_interlacing.setEnabled)
        self.checkBox_image_frame_integration.toggled.connect(self.spinBox_image_frame_integration.setEnabled)
        self.checkBox_image_frame_integration.toggled.connect(self.checkBox_image_drift_correction.setEnabled)

        # feature flags
        self.pushButton_show_alignment_area.setVisible(False)
        self.pushButton_show_alignment_area.clicked.connect(lambda: self.toggle_alignment_area(None))

        self.pushButton_take_image.setVisible(False)
        self.acquisition_buttons: list =[self.pushButton_take_all_images, 
                                         self.pushButton_take_image, 
                                         self.pushButton_acquire_sem_image, 
                                         self.pushButton_acquire_fib_image]

    def toggle_mode(self):
        """Toggle the visibility of the advanced settings"""
        advanced_mode = self.checkBox_advanced_settings.isChecked()

        self.label_detector_type.setVisible(advanced_mode)
        self.detector_type_combobox.setVisible(advanced_mode)
        self.label_detector_mode.setVisible(advanced_mode)
        self.detector_mode_combobox.setVisible(advanced_mode)
        self.label_stigmation.setVisible(advanced_mode)
        self.doubleSpinBox_stigmation_x.setVisible(advanced_mode)
        self.doubleSpinBox_stigmation_y.setVisible(advanced_mode)
        self.doubleSpinBox_shift_x.setVisible(advanced_mode)
        self.doubleSpinBox_shift_y.setVisible(advanced_mode)
        self.label_shift.setVisible(advanced_mode)
        self.doubleSpinBox_beam_voltage.setVisible(advanced_mode)
        self.label_beam_voltage.setVisible(advanced_mode)
        self.label_beam_scan_rotation.setVisible(advanced_mode)
        self.spinBox_beam_scan_rotation.setVisible(advanced_mode)
        self.checkBox_image_use_autocontrast.setVisible(advanced_mode)
        self.checkBox_image_use_autogamma.setVisible(advanced_mode)

        # advanced imaging
        self.checkBox_image_line_integration.setVisible(advanced_mode and ENABLE_ADVANCED_IMAGING_SETTINGS)
        self.checkBox_image_scan_interlacing.setVisible(advanced_mode and ENABLE_ADVANCED_IMAGING_SETTINGS)
        self.checkBox_image_frame_integration.setVisible(advanced_mode and ENABLE_ADVANCED_IMAGING_SETTINGS)
        self.checkBox_image_drift_correction.setVisible(advanced_mode and ENABLE_ADVANCED_IMAGING_SETTINGS)
        self.spinBox_image_line_integration.setVisible(advanced_mode and ENABLE_ADVANCED_IMAGING_SETTINGS)
        self.spinBox_image_scan_interlacing.setVisible(advanced_mode and ENABLE_ADVANCED_IMAGING_SETTINGS)
        self.spinBox_image_frame_integration.setVisible(advanced_mode and ENABLE_ADVANCED_IMAGING_SETTINGS)
            
    def update_presets(self):
        beam_type = BeamType[self.selected_beam.currentText()]
        self.microscope.set("preset", self.comboBox_presets.currentText(), beam_type)
    
    def update_ruler(self):

        def check_point_image_in_eb(point: Tuple[int,int]) -> bool:
            
            if point[1] >= 0 and point[1] <= self.eb_layer.data.shape[1]:
                return True
            else:
                return False

        # TODO: re-do this and consolidate into napari.utilities
        # TODO: add properties config
        if self.ion_ruler_checkBox.isChecked():
            self.ion_ruler_label.setText("Ruler: is on")
            self.ion_ruler_label.setVisible(True)

            # create initial ruler

            data = [[500,500],[500,1000]]
            p1,p2 = data[0],data[1]


            hfw_scale = self.eb_image.metadata.pixel_size.x if check_point_image_in_eb(p1) else self.ib_image.metadata.pixel_size.x

            midpoint = [np.mean([p1[0],p2[0]]),np.mean([p1[1],p2[1]])]
            dist_um = 500 * hfw_scale*constants.SI_TO_MICRO
            text = {
                "string": [f"{dist_um:.2f} um"],
                "color": "white"
            }

            # creating initial layers 

            self.ruler_layer = self.viewer.add_points(data, size=20, face_color='lime', edge_color='white', name=RULER_LAYER_NAME)
            self.viewer.add_shapes(data, shape_type='line', edge_color='lime', name=RULER_LINE_LAYER_NAME,edge_width=5)
            self.viewer.add_points(midpoint,text=text, size=20, face_color='transparent', edge_color='transparent', name=RULER_VALUE_LAYER_NAME)
            self.ruler_layer.mode = 'select'


            self.viewer.layers.selection.active = self.ruler_layer
            self.ruler_layer.mouse_drag_callbacks.append(self.update_ruler_points)


        else:
            self.ion_ruler_label.setText("Ruler: is off")
            self.ion_ruler_label.setVisible(False)
            self.viewer.layers.remove(self.ruler_layer)
            self.viewer.layers.remove(RULER_LINE_LAYER_NAME)
            self.viewer.layers.remove(RULER_VALUE_LAYER_NAME)
            self.ruler_layer = None
            self.restore_active_layer_for_movement()

    def update_ruler_points(self,layer, event):

        dragged = False
        yield

        def check_point_image_in_eb(point: Tuple[int,int]) -> bool:
            if point[1] >= 0 and point[1] <= self.eb_layer.data.shape[1]:
                return True
            else:
                return False

        while event.type == 'mouse_move':


            if self.ruler_layer.selected_data is not None:
                data = self.ruler_layer.data


                p1 = data[0]
                p2 = data[1]

                dist_pix = np.linalg.norm(p1-p2)
                
                midpoint = [(np.mean([p1[0],p2[0]])),(np.mean([p1[1],p2[1]]))]
                
                self.viewer.layers['ruler_line'].data = [p1,p2]
                self.viewer.layers['ruler_value'].data = midpoint
                
                hfw_scale = self.eb_image.metadata.pixel_size.x if check_point_image_in_eb(p1) else self.ib_image.metadata.pixel_size.x

                dist_um = dist_pix * hfw_scale*constants.SI_TO_MICRO

                text = {
                "string": [f"{dist_um:.2f} um"],
                "color": "white"
                }

                self.viewer.layers['ruler_value'].text = text
                dist_dx = abs(p2[1]-p1[1]) * self.image_settings.hfw/self.image_settings.resolution[0]*constants.SI_TO_MICRO
                dist_dy = abs(p2[0]-p1[0]) * self.image_settings.hfw/self.image_settings.resolution[0]*constants.SI_TO_MICRO


                self.ion_ruler_label.setText(f"Ruler: {dist_um:.2f} um  dx: {dist_dx:.2f} um  dy: {dist_dy:.2f} um")
                self.viewer.layers.selection.active = self.ruler_layer
                self.viewer.layers['ruler_line'].refresh()

                
                dragged = True
                yield

    def update_labels(self):
        self.detector_contrast_label.setText(f"{self.detector_contrast_slider.value()}%")
        self.detector_brightness_label.setText(f"{self.detector_brightness_slider.value()}%")

    def apply_detector_settings(self):
        """Apply the detector settings from the UI to the microscope."""
        
        # read settings from ui
        beam =  BeamType[self.selected_beam.currentText()]
        self.get_settings_from_ui()

        # set detector settings
        self.microscope.set_detector_settings(self.detector_settings, beam_type=beam)
        
        # logging
        logging.debug({"msg": "apply_detector_settings", "detector_settings": self.detector_settings.to_dict()})

        # notifications
        napari.utils.notifications.show_info("Detector Settings Updated")

    def apply_beam_settings(self):
        """Apply the beam settings from the UI to the microscope."""
        beam = BeamType[self.selected_beam.currentText()]
        self.get_settings_from_ui()

        # set beam settings
        self.microscope.set_beam_settings(self.beam_settings)

        # logging 
        logging.debug({"msg": "apply_beam_settings", "beam_settings": self.beam_settings.to_dict()})

        # QUERY: why is this here?
        self.set_ui_from_settings(self.image_settings,beam)
        
        # notifications
        napari.utils.notifications.show_info("Beam Settings Updated")

    def get_settings_from_ui(self):
        """Get the imaging, detector and beam settings from the UI"""

        resolution = list(map(int, self.comboBox_image_resolution.currentText().split("x")))

        # advanced imaging settings
        line_integration, scan_interlacing, frame_integration = None, None, None
        image_drift_correction = False

        if ENABLE_ADVANCED_IMAGING_SETTINGS:
            if self.checkBox_image_line_integration.isChecked():
                line_integration = self.spinBox_image_line_integration.value()
            if self.checkBox_image_scan_interlacing.isChecked():
                scan_interlacing = self.spinBox_image_scan_interlacing.value()
            if self.checkBox_image_frame_integration.isChecked():
                frame_integration = self.spinBox_image_frame_integration.value()
                image_drift_correction = self.checkBox_image_drift_correction.isChecked()

        # imaging settings
        self.image_settings = ImageSettings(
            resolution=resolution,
            dwell_time=self.doubleSpinBox_image_dwell_time.value() * constants.MICRO_TO_SI,
            hfw=self.doubleSpinBox_image_hfw.value() * constants.MICRO_TO_SI,
            beam_type=BeamType[self.selected_beam.currentText()],
            autocontrast=self.checkBox_image_use_autocontrast.isChecked(),
            autogamma=self.checkBox_image_use_autogamma.isChecked(),
            save=self.checkBox_image_save_image.isChecked(),
            path=Path(self.lineEdit_image_path.text()),
            filename=self.lineEdit_image_label.text(),
            line_integration=line_integration,
            scan_interlacing=scan_interlacing,
            frame_integration=frame_integration,
            drift_correction=image_drift_correction,
        )

        # detector settings
        self.detector_settings = FibsemDetectorSettings(
            type=self.detector_type_combobox.currentText(),
            mode=self.detector_mode_combobox.currentText(),
            brightness=self.detector_brightness_slider.value()*constants.FROM_PERCENTAGES,
            contrast=self.detector_contrast_slider.value()*constants.FROM_PERCENTAGES,
        )

        # beam settings
        self.beam_settings = BeamSettings(
            beam_type=BeamType[self.selected_beam.currentText()],
            working_distance=self.doubleSpinBox_working_distance.value()*constants.MILLI_TO_SI,
            beam_current=self.doubleSpinBox_beam_current.value()*constants.PICO_TO_SI,
            voltage=self.doubleSpinBox_beam_voltage.value()*constants.KILO_TO_SI,
            hfw = self.doubleSpinBox_image_hfw.value() * constants.MICRO_TO_SI,
            resolution=resolution,
            dwell_time=self.doubleSpinBox_image_dwell_time.value() * constants.MICRO_TO_SI,
            stigmation = Point(x = self.doubleSpinBox_stigmation_x.value(), 
                               y = self.doubleSpinBox_stigmation_y.value()),
            shift = Point(self.doubleSpinBox_shift_x.value() * constants.MICRO_TO_SI, 
                          self.doubleSpinBox_shift_y.value() * constants.MICRO_TO_SI),
            scan_rotation = np.deg2rad(self.spinBox_beam_scan_rotation.value())
        )

        return self.image_settings, self.detector_settings, self.beam_settings

    def set_ui_from_settings(self, image_settings: ImageSettings, 
                             beam_type: BeamType, 
                             beam_settings: BeamSettings=None, 
                             detector_settings: FibsemDetectorSettings=None):
        """Update the ui from the image, beam and detector settings"""

        # disconnect beam type combobox
        self.selected_beam.currentIndexChanged.disconnect()
        self.selected_beam.setCurrentText(beam_type.name)
        self.selected_beam.currentIndexChanged.connect(self.update_detector_ui)
<<<<<<< HEAD
        
        #not sure if this makes sense here.
        # The function is supposed to set from settings, but here it gets settings from microscope
        # if beam_settings is None:
        #     beam_settings = self.microscope.get_beam_settings(beam_type)
        # if detector_settings is None:
        #     detector_settings = self.microscope.get_detector_settings(beam_type)
=======

        if beam_settings is None:
            beam_settings = self.microscope.get_beam_settings(beam_type)
        if detector_settings is None:
            detector_settings = self.microscope.get_detector_settings(beam_type)
>>>>>>> ab86711a

        # imaging settings
        res = image_settings.resolution
        res_str = f"{res[0]}x{res[1]}"
        self.comboBox_image_resolution.setCurrentText(res_str) # TODO: handle when it doesn't match exactly?

        self.doubleSpinBox_image_dwell_time.setValue(image_settings.dwell_time * constants.SI_TO_MICRO)
        self.doubleSpinBox_image_hfw.setValue(image_settings.hfw * constants.SI_TO_MICRO)

        self.checkBox_image_use_autocontrast.setChecked(image_settings.autocontrast)
        self.checkBox_image_use_autogamma.setChecked(image_settings.autogamma)
        self.checkBox_image_save_image.setChecked(image_settings.save)
        self.lineEdit_image_path.setText(str(image_settings.path))
        self.lineEdit_image_label.setText(image_settings.filename)

        if image_settings.line_integration is not None:
            self.checkBox_image_line_integration.setChecked(True)
            self.spinBox_image_line_integration.setValue(image_settings.line_integration)
        if image_settings.scan_interlacing is not None:
            self.checkBox_image_scan_interlacing.setChecked(True)
            self.spinBox_image_scan_interlacing.setValue(image_settings.scan_interlacing)
        if image_settings.frame_integration is not None:
            self.checkBox_image_frame_integration.setChecked(True)
            self.spinBox_image_frame_integration.setValue(image_settings.frame_integration)
            self.checkBox_image_drift_correction.setChecked(image_settings.drift_correction)

        # detector settings
        if not detector_settings is None:   #support for Demo2
            self.detector_type_combobox.setCurrentText(detector_settings.type)
            self.detector_mode_combobox.setCurrentText(detector_settings.mode)
            self.detector_contrast_slider.setValue(int(detector_settings.contrast*100))
            self.detector_brightness_slider.setValue(int(detector_settings.brightness*100))
        
        # beam settings
<<<<<<< HEAD
        if not beam_settings is None: #support for Demo2
            self.beam_current.setValue(beam_settings.beam_current*constants.SI_TO_PICO)
            self.beam_voltage.setValue(beam_settings.voltage*constants.SI_TO_KILO)
            self.spinBox_beam_scan_rotation.setValue(np.rad2deg(beam_settings.scan_rotation))
            
            self.working_distance.setValue(beam_settings.working_distance*constants.METRE_TO_MILLIMETRE)
            self.shift_x.setValue(beam_settings.shift.x * constants.SI_TO_MICRO)
            self.shift_y.setValue(beam_settings.shift.y * constants.SI_TO_MICRO)
            self.stigmation_x.setValue(beam_settings.stigmation.x)
            self.stigmation_y.setValue(beam_settings.stigmation.y)
=======
        self.doubleSpinBox_beam_current.setValue(beam_settings.beam_current*constants.SI_TO_PICO)
        self.doubleSpinBox_beam_voltage.setValue(beam_settings.voltage*constants.SI_TO_KILO)
        self.spinBox_beam_scan_rotation.setValue(np.rad2deg(beam_settings.scan_rotation))
        
        self.doubleSpinBox_working_distance.setValue(beam_settings.working_distance*constants.METRE_TO_MILLIMETRE)
        self.doubleSpinBox_shift_x.setValue(beam_settings.shift.x * constants.SI_TO_MICRO)
        self.doubleSpinBox_shift_y.setValue(beam_settings.shift.y * constants.SI_TO_MICRO)
        self.doubleSpinBox_stigmation_x.setValue(beam_settings.stigmation.x)
        self.doubleSpinBox_stigmation_y.setValue(beam_settings.stigmation.y)
>>>>>>> ab86711a
        
        self.update_ui_saving_settings()

    def update_ui_saving_settings(self):
        """Toggle the visibility of the imaging saving settings"""
        self.label_image_save_path.setVisible(self.checkBox_image_save_image.isChecked())
        self.lineEdit_image_path.setVisible(self.checkBox_image_save_image.isChecked())
        self.label_image_label.setVisible(self.checkBox_image_save_image.isChecked())
        self.lineEdit_image_label.setVisible(self.checkBox_image_save_image.isChecked())

    def update_detector_ui(self):
        """Update the detector ui based on currently selected beam"""
        beam_type = BeamType[self.selected_beam.currentText()]

        IS_FIB = bool(beam_type is BeamType.ION)
        self.comboBox_presets.setVisible(IS_FIB and self.IS_TESCAN)
        self.label_presets.setVisible(IS_FIB and self.IS_TESCAN)

        available_detector_types = self.microscope.get_available_values("detector_type", beam_type=beam_type)
        self.detector_type_combobox.clear()
        self.detector_type_combobox.addItems(available_detector_types)
        self.detector_type_combobox.setCurrentText(self.microscope.get("detector_type", beam_type=beam_type))
        
        available_detector_modes = self.microscope.get_available_values("detector_mode", beam_type=beam_type)
        if available_detector_modes is None: 
            available_detector_modes = ["N/A"]
        self.detector_mode_combobox.clear()
        self.detector_mode_combobox.addItems(available_detector_modes)
        self.detector_mode_combobox.setCurrentText(self.microscope.get("detector_mode", beam_type=beam_type))

        self.set_ui_from_settings(self.image_settings, beam_type)

<<<<<<< HEAD
    def live_imaging(self):
        if self.stop_event.is_set():
            self._toggle_interactions(False)
            self.pushButton_live_imaging.setEnabled(True)
            self.pushButton_live_imaging.setText("Stop live imaging")
            self.parent.movement_widget.checkBox_movement_acquire_electron.setChecked(False)
            self.parent.movement_widget.checkBox_movement_acquire_ion.setChecked(False)
            self.pushButton_live_imaging.setStyleSheet("background-color: orange")

            self.stop_event.clear()
            self.image_queue.queue.clear()
            image_settings = self.get_settings_from_ui()[0]
            image_settings.autocontrast = False
            from copy import deepcopy
            _thread = threading.Thread(
                target=self.microscope.live_imaging,
                args=(deepcopy(image_settings), self.image_queue, self.stop_event),
            )
            _thread.start()
            sleep_time = image_settings.dwell_time*image_settings.resolution[0]*image_settings.resolution[1]
            worker = self.microscope.consume_image_queue(parent_ui = self, sleep = sleep_time)
            worker.returned.connect(self.update_live_finished)
            import time
            time.sleep(1)
            worker.start()  
            self._LIVE_IMAGING = True

        else:
            self._LIVE_IMAGING = False
            self.stop_event.set()
            self.pushButton_live_imaging.setStyleSheet("""
                    QPushButton {
                        background-color: green;
                        color: white;
                    }
                    QPushButton:hover {
                        background-color: gray;
                    }
                    QPushButton:pressed { """
                )
            self.parent.movement_widget.checkBox_movement_acquire_electron.setChecked(False)
            self.parent.movement_widget.checkBox_movement_acquire_ion.setChecked(False)


    def update_live_finished(self):
        self.pushButton_live_imaging.setText("Live imaging")
        self.pushButton_take_all_images.setEnabled(True)
        self.pushButton_take_image.setEnabled(True)
        self._toggle_interactions(True)

    def live_update(self, ddict):
        arr = ddict["image"].data
        name = BeamType[self.selected_beam.currentText()].name

        try:
            self.viewer.layers[name].data = arr
        except KeyError:    
            self.viewer.add_image(arr, name = name)

        if name == BeamType.ELECTRON.name:
            self.eb_image = ddict["image"]
        if name == BeamType.ION.name:
            self.ib_image = ddict["image"]    
        
    def take_image(self, beam_type: BeamType = None):
        self.TAKING_IMAGES = True
        worker = self.take_image_worker(beam_type)
        worker.finished.connect(self.imaging_finished)
        worker.start()

    def update_imaging_ui(self, msg: str):
        logging.info(msg)
        napari.utils.notifications.notification_manager.records.clear()
        napari.utils.notifications.show_info(msg)

    def imaging_finished(self):
        if self.ib_image is not None:
            self.update_viewer(self.ib_image.data, BeamType.ION.name)
            #self.set_image_in_nap_viewer(self.ib_image.data, BeamType.ION.name)
        if self.eb_image is not None:
            self.update_viewer(self.eb_image.data, BeamType.ELECTRON.name)
            #self.set_image_in_nap_viewer(self.eb_image.data, BeamType.ELECTRON.name)
        self._toggle_interactions(True)
        self.TAKING_IMAGES = False

=======
>>>>>>> ab86711a
    def _toggle_interactions(self, enable: bool, caller: str = None, imaging: bool = False):
        for btn in self.acquisition_buttons:
            btn.setEnabled(enable)
        self.set_detector_button.setEnabled(enable)
        self.button_set_beam_settings.setEnabled(enable)
        self.parent.movement_widget._toggle_interactions(enable, caller="ui")
        if caller != "milling":
            self.parent.milling_widget._toggle_interactions(enable, caller="ui")
        if enable:
            for btn in self.acquisition_buttons:
                btn.setStyleSheet(stylesheets.GREEN_PUSHBUTTON_STYLE)
            self.set_detector_button.setStyleSheet(stylesheets.BLUE_PUSHBUTTON_STYLE)
            self.button_set_beam_settings.setStyleSheet(stylesheets.BLUE_PUSHBUTTON_STYLE)
            self.pushButton_take_image.setText("Acquire Image")
            self.pushButton_take_all_images.setText("Acquire All Images")
            self.pushButton_acquire_sem_image.setText("Acquire SEM Image")
            self.pushButton_acquire_fib_image.setText("Acquire FIB Image")
        elif imaging:
            for btn in self.acquisition_buttons:
                btn.setStyleSheet(stylesheets.ORANGE_PUSHBUTTON_STYLE)
                btn.setText("Acquiring...")
            self.set_detector_button.setStyleSheet(stylesheets.DISABLED_PUSHBUTTON_STYLE)
            self.button_set_beam_settings.setStyleSheet(stylesheets.DISABLED_PUSHBUTTON_STYLE)
        else:
            for btn in self.acquisition_buttons:
                btn.setStyleSheet(stylesheets.DISABLED_PUSHBUTTON_STYLE)
            self.set_detector_button.setStyleSheet(stylesheets.DISABLED_PUSHBUTTON_STYLE)
            self.button_set_beam_settings.setStyleSheet(stylesheets.DISABLED_PUSHBUTTON_STYLE)
            self.pushButton_take_image.setText("Acquire Image")
            self.pushButton_take_all_images.setText("Acquire All Images")

    def handle_acquisition_progress_update(self, ddict: dict):
        """Handle the acquisition progress update"""
        logging.debug(f"Acquisition Progress Update: {ddict}")
        
        msg = ddict.get("msg", None)
        if msg is not None:
            logging.debug(msg)
            napari.utils.notifications.notification_manager.records.clear()
            napari.utils.notifications.show_info(msg)

        # TODO: implement progress bar for acquisition

    def acquisition_finished(self):
        """Imaging has finished, update the viewer and re-enable interactions"""
        if self.ib_image is not None:
            self.update_viewer(self.ib_image.data, BeamType.ION)
        if self.eb_image is not None:
            self.update_viewer(self.eb_image.data, BeamType.ELECTRON)
        self._toggle_interactions(True)
        self.ACQUIRING_IMAGES = False

    def acquire_sem_image(self):
        """Acquire an SEM image with the current settings"""
        self.start_acquisition(both=False, beam_type=BeamType.ELECTRON)
    
    def acquire_fib_image(self):
        """Acquire an FIB image with the current settings"""
        self.start_acquisition(both=False, beam_type=BeamType.ION)

    def acquire_image(self):
        """Acquire a single image with the current settings"""
        self.start_acquisition(both=False)

    def acquire_reference_images(self):
        """Acquire both SEM and FIB images with the current settings."""
        self.start_acquisition(both=True)

    def start_acquisition(self, both: bool = False, beam_type: Optional[BeamType] = None):
        """Start the image acquisition process"""
        # disable interactions
        self.ACQUIRING_IMAGES = True
        self._toggle_interactions(enable=False, imaging=True)
        
        # get imaging settings from ui
        self.image_settings = self.get_settings_from_ui()[0] # TODO: QUERY why assigniong to image_settings?
        if beam_type is not None:
            self.image_settings.beam_type = beam_type

        # start the acquisition worker
        worker = self.acquisition_worker(self.image_settings, both=both)
        worker.finished.connect(self.acquisition_finished)
        worker.start()

    @thread_worker
    def acquisition_worker(self, image_settings: ImageSettings, both: bool = False):
        """Threaded image acquisition worker"""

        msg = "Acquiring Both Images..." if both else "Acquiring Image..."
        self.acquisition_progress_signal.emit({"msg": msg})

        if both:
            self.eb_image, self.ib_image = acquire.take_reference_images(self.microscope, image_settings)
        else:
            image = acquire.new_image(self.microscope, image_settings)
            if image_settings.beam_type is BeamType.ELECTRON:
                self.eb_image = image
            if image_settings.beam_type is BeamType.ION:
                self.ib_image = image
        
        self.acquisition_progress_signal.emit({"finished": True})

        logging.debug({"msg": "acquisition_worker", "image_settings": self.image_settings.to_dict()})

    def update_ui_tools(self):
        """Redraw the ui tools (scalebar, crosshair)"""

        # draw scalebar and crosshair
        if self.eb_image is not None and self.ib_image is not None:
            draw_scalebar_in_napari(
                viewer=self.viewer,
                eb_image=self.eb_image,
                ib_image=self.ib_image,
                is_checked=self.scalebar_checkbox.isChecked(),
            )
            draw_crosshair_in_napari(
                viewer=self.viewer,
                sem_shape=self.eb_image.data.shape,
                fib_shape=self.ib_image.data.shape,
                is_checked=self.crosshair_checkbox.isChecked(),
            ) 

    def update_viewer(self, arr: np.ndarray, beam_type: BeamType, set_ui_from_image: bool = False):
        """Update the viewer with the given image array"""

        # median filter for display
        arr = median_filter(arr, size=3)

        try:
            self.viewer.layers[beam_type.name].data = arr
        except KeyError:    
<<<<<<< HEAD
            layer = self.viewer.add_image(arr, name = name)
            # Note that if adding image, it will not register the mouse click callback
            # which is needed for moving lamella around
=======
            layer = self.viewer.add_image(arr, name = beam_type.name, blending='additive')
>>>>>>> ab86711a

        layer = self.viewer.layers[beam_type.name]
        if self.eb_layer is None and beam_type is BeamType.ELECTRON:
            self.eb_layer = layer
        if self.ib_layer is None and beam_type is BeamType.ION:
            self.ib_layer = layer

        # centre the camera
        if self.eb_layer:
            self.viewer.camera.center = [
                0.0,
                self.eb_layer.data.shape[0] / 2,
                self.eb_layer.data.shape[1],
            ]
            self.viewer.camera.zoom = 0.45
            # TODO: fit image to window?

        if self.ib_layer:
            translation = (
                self.viewer.layers[BeamType.ELECTRON.name].data.shape[1]
                if self.eb_layer
                else arr.shape[1]
            )
            self.ib_layer.translate = [0.0, translation]       


        if self.eb_layer:
            points = np.array([[-20, 200], [-20, self.ib_layer.translate[1] + 150]])

            try:
                self.viewer.layers['label'].data = points
            except KeyError:    
                self.viewer.add_points(
                    data=points,
                    name=IMAGE_TEXT_LAYER_PROPERTIES["name"],
                    size=IMAGE_TEXT_LAYER_PROPERTIES["size"],
                    text=IMAGE_TEXT_LAYER_PROPERTIES["text"],
                    edge_width=IMAGE_TEXT_LAYER_PROPERTIES["edge_width"],
                    edge_width_is_relative=IMAGE_TEXT_LAYER_PROPERTIES[
                        "edge_width_is_relative"
                    ],
                    edge_color=IMAGE_TEXT_LAYER_PROPERTIES["edge_color"],
                    face_color=IMAGE_TEXT_LAYER_PROPERTIES["face_color"],
                )   

        # set ui from image metadata
        if set_ui_from_image:
            if beam_type is BeamType.ELECTRON:
                self.image_settings = self.eb_image.metadata.image_settings
                beam_settings = self.eb_image.metadata.microscope_state.electron_beam
                detector_settings = (
                    self.eb_image.metadata.microscope_state.electron_detector
                )
                beam_type = BeamType.ELECTRON
            if beam_type is BeamType.ION:
                self.image_settings = self.ib_image.metadata.image_settings
                beam_settings = self.ib_image.metadata.microscope_state.ion_beam
                detector_settings = self.ib_image.metadata.microscope_state.ion_detector
                beam_type = BeamType.ION
        else:
            beam_type = BeamType[self.selected_beam.currentText()]
            beam_settings, detector_settings = None, None
            # QUERY: what is this doing?

        self.set_ui_from_settings(
            image_settings=self.image_settings,
            beam_type=beam_type,
            beam_settings=beam_settings,
            detector_settings=detector_settings,
        )

        # set the active layer to the electron beam (for movement)
        self.restore_active_layer_for_movement()

        self.viewer_update_signal.emit()

<<<<<<< HEAD
        
    def get_data_from_coord(self, coords: tuple) -> tuple:
=======
    def get_data_from_coord(self, coords: Tuple[float, float]) -> Tuple[Tuple[float, float], BeamType, FibsemImage]:
        
        # TODO: change this to use the image layers, and extent

>>>>>>> ab86711a
        # check inside image dimensions, (y, x)
        eb_shape = self.eb_image.data.shape[0], self.eb_image.data.shape[1]
        ib_shape = self.ib_image.data.shape[0], self.ib_image.data.shape[1] + self.eb_image.data.shape[1]

        if (coords[0] > 0 and coords[0] < eb_shape[0]) and (
            coords[1] > 0 and coords[1] < eb_shape[1]
        ):
            image = self.eb_image
            beam_type = BeamType.ELECTRON

        elif (coords[0] > 0 and coords[0] < ib_shape[0]) and (
            coords[1] > eb_shape[0] and coords[1] < ib_shape[1]
        ):
            image = self.ib_image
            coords = (coords[0], coords[1] - ib_shape[1] // 2)
            beam_type = BeamType.ION
        else:
            beam_type, image = None, None

        # logging
        logging.debug( {"msg": "get_data_from_coord", "coords": coords, "beam_type": beam_type})

        return coords, beam_type, image
    
    def closeEvent(self, event):
        self.viewer.layers.clear()
        event.accept()

    def clear_viewer(self):
        self.viewer.layers.clear()
        self.eb_layer = None
        self.ib_layer = None

    def restore_active_layer_for_movement(self):
        """Restore the active layer to the electron beam for movement"""
        if self.eb_layer in self.viewer.layers:
            self.viewer.layers.selection.active = self.eb_layer

    def clear_alignment_area(self):
        """Hide the alignment area layer"""
        self.alignment_layer.visible = False
        self.restore_active_layer_for_movement()

    def toggle_alignment_area(self, reduced_area: FibsemRectangle = None, editable: bool = True):
        """Toggle the alignment area layer to selection mode, and display the alignment area."""
        if self.viewer.layers.selection.active == self.eb_layer:
            logging.debug(f"Alignment area being set to: {reduced_area}")
            self.set_alignment_layer(reduced_area, editable=editable)
            self.alignment_layer.visible = True
        else:
            self.clear_alignment_area()

    def set_alignment_layer(self, reduced_area: FibsemRectangle = FibsemRectangle(0.25, 0.25, 0.5, 0.5), 
                            editable: bool = True):
        """Set the alignment area layer in napari."""

        # add alignment area to napari
        data = convert_reduced_area_to_napari_shape(reduced_area=reduced_area, 
                                                    image_shape=self.ib_image.data.shape, 
                                                   )
        if self.alignment_layer is None:
            self.alignment_layer = self.viewer.add_shapes(data=data, 
                                                          name=ALIGNMENT_LAYER_PROPERTIES["name"], 
                        shape_type=ALIGNMENT_LAYER_PROPERTIES["shape_type"], 
                        edge_color=ALIGNMENT_LAYER_PROPERTIES["edge_color"], 
                        edge_width=ALIGNMENT_LAYER_PROPERTIES["edge_width"], 
                        face_color=ALIGNMENT_LAYER_PROPERTIES["face_color"], 
                        opacity=ALIGNMENT_LAYER_PROPERTIES["opacity"], 
                        translate=self.ib_layer.translate) # match the ib layer translation
            self.alignment_layer.metadata = ALIGNMENT_LAYER_PROPERTIES["metadata"]
        else:
            self.alignment_layer.data = data

        if editable:
            self.viewer.layers.selection.active = self.alignment_layer
            self.alignment_layer.mode = "select"
        # TODO: prevent rotation of rectangles?  
        self.alignment_layer.events.data.connect(self.update_alignment)

    def update_alignment(self, event):
        """Validate the alignment area, and update the parent ui."""
        reduced_area = self.get_alignment_area()
        is_valid = reduced_area.is_valid_reduced_area

        logging.info(f"Updated alignment area: {reduced_area}, valid: {is_valid}")

        # show valid/invalid message in parent # TODO: make this more generic
        if self.parent.__class__.__name__ == "AutoLamellaUI":
            logging.info("Parent is AutoLamellaUI")
            try:
                msg = "Edit Alignment Area. Press Continue when done." 
                if not is_valid:
                    msg = "Invalid Alignment Area. Please adjust inside FIB Image."
                self.parent.label_instructions.setText(msg)
                self.parent.pushButton_yes.setEnabled(is_valid)
            except Exception as e:
                logging.info(f"Error updating alignment area: {e}")

        return reduced_area, is_valid

    def get_alignment_area(self) -> FibsemRectangle:
        """Get the alignment area from the alignment layer."""
        data = self.alignment_layer.data
        if data is None:
            return None
        data = data[0]
        return convert_shape_to_image_area(data, self.ib_image.data.shape)
    

def main():

    image_settings = ImageSettings(resolution=[1536, 1024], dwell_time=1e-6, hfw=150e-6, 
    autocontrast=True, beam_type=BeamType.ION, 
    save=True, filename="my_label", path="path/to/save", 
    autogamma=True)

    viewer = napari.Viewer(ndisplay=2)
    image_settings_ui = FibsemImageSettingsWidget(image_settings=image_settings)
    viewer.window.add_dock_widget(
        image_settings_ui, area="right", add_vertical_stretch=False
    )
    napari.run()


if __name__ == "__main__":
    main()<|MERGE_RESOLUTION|>--- conflicted
+++ resolved
@@ -66,7 +66,7 @@
         self.imaging_layers[BeamType.ELECTRON] = None
         self.imaging_layers[BeamType.ION] = None
 
-        # generate initial blank images 
+        # generate initial blank images
         self.eb_image = FibsemImage.generate_blank_image(resolution=image_settings.resolution, hfw=image_settings.hfw)
         self.ib_image = FibsemImage.generate_blank_image(resolution=image_settings.resolution, hfw=image_settings.hfw)
 
@@ -84,17 +84,9 @@
         self.update_detector_ui() # TODO: can this be removed?
 
         # register initial images
-<<<<<<< HEAD
-        self.update_viewer(np.zeros(shape=(1024, 1536), dtype=np.uint8), BeamType.ION.name)
-        #self.set_image_in_nap_viewer(np.zeros(shape=(1024, 1536), dtype=np.uint8), BeamType.ION.name)
-        self.update_viewer(np.zeros(shape=(1024, 1536), dtype=np.uint8), BeamType.ELECTRON.name)
-        #self.set_image_in_nap_viewer(np.zeros(shape=(1024, 1536), dtype=np.uint8), BeamType.ELECTRON.name)
-        self.live_imaging_signal.connect(self.live_update)
-=======
         self.update_viewer(self.ib_image.data, BeamType.ION)
         self.update_viewer(self.eb_image.data, BeamType.ELECTRON)
->>>>>>> ab86711a
-    
+
     def setup_connections(self):
 
         # set ui elements
@@ -108,26 +100,26 @@
         self.pushButton_acquire_sem_image.clicked.connect(self.acquire_sem_image)
         self.pushButton_acquire_fib_image.clicked.connect(self.acquire_fib_image)
         self.pushButton_take_all_images.clicked.connect(self.acquire_reference_images)
-                        
+
         # image / beam settings
         self.selected_beam.currentIndexChanged.connect(self.update_detector_ui)
         self.checkBox_image_save_image.toggled.connect(self.update_ui_saving_settings)
         self.button_set_beam_settings.clicked.connect(self.apply_beam_settings)
-        
+
         # detector
         self.set_detector_button.clicked.connect(self.apply_detector_settings)
         self.detector_contrast_slider.valueChanged.connect(self.update_labels)
         self.detector_brightness_slider.valueChanged.connect(self.update_labels)
-        
+
         # util
         self.ion_ruler_checkBox.toggled.connect(self.update_ruler)
         self.scalebar_checkbox.toggled.connect(self.update_ui_tools)
         self.crosshair_checkbox.toggled.connect(self.update_ui_tools)
-        
+
         # signals
         self.acquisition_progress_signal.connect(self.handle_acquisition_progress_update)
         self.viewer_update_signal.connect(self.update_ui_tools)
-                
+
         # advanced settings
         self.checkBox_advanced_settings.stateChanged.connect(self.toggle_mode)
         self.toggle_mode()
@@ -148,7 +140,7 @@
             self.stigmation_x.setEnabled(False)
             self.stigmation_y.setEnabled(False)
             available_presets = self.microscope.get_available_values("presets")
-            self.comboBox_presets.addItems(available_presets)   
+            self.comboBox_presets.addItems(available_presets)
             self.comboBox_presets.currentTextChanged.connect(self.update_presets)
             self.checkBox_image_line_integration.setVisible(False)
             self.checkBox_image_scan_interlacing.setVisible(False)
@@ -178,9 +170,9 @@
         self.pushButton_show_alignment_area.clicked.connect(lambda: self.toggle_alignment_area(None))
 
         self.pushButton_take_image.setVisible(False)
-        self.acquisition_buttons: list =[self.pushButton_take_all_images, 
-                                         self.pushButton_take_image, 
-                                         self.pushButton_acquire_sem_image, 
+        self.acquisition_buttons: list =[self.pushButton_take_all_images,
+                                         self.pushButton_take_image,
+                                         self.pushButton_acquire_sem_image,
                                          self.pushButton_acquire_fib_image]
 
     def toggle_mode(self):
@@ -212,15 +204,15 @@
         self.spinBox_image_line_integration.setVisible(advanced_mode and ENABLE_ADVANCED_IMAGING_SETTINGS)
         self.spinBox_image_scan_interlacing.setVisible(advanced_mode and ENABLE_ADVANCED_IMAGING_SETTINGS)
         self.spinBox_image_frame_integration.setVisible(advanced_mode and ENABLE_ADVANCED_IMAGING_SETTINGS)
-            
+
     def update_presets(self):
         beam_type = BeamType[self.selected_beam.currentText()]
         self.microscope.set("preset", self.comboBox_presets.currentText(), beam_type)
-    
+
     def update_ruler(self):
 
         def check_point_image_in_eb(point: Tuple[int,int]) -> bool:
-            
+
             if point[1] >= 0 and point[1] <= self.eb_layer.data.shape[1]:
                 return True
             else:
@@ -247,7 +239,7 @@
                 "color": "white"
             }
 
-            # creating initial layers 
+            # creating initial layers
 
             self.ruler_layer = self.viewer.add_points(data, size=20, face_color='lime', edge_color='white', name=RULER_LAYER_NAME)
             self.viewer.add_shapes(data, shape_type='line', edge_color='lime', name=RULER_LINE_LAYER_NAME,edge_width=5)
@@ -290,12 +282,12 @@
                 p2 = data[1]
 
                 dist_pix = np.linalg.norm(p1-p2)
-                
+
                 midpoint = [(np.mean([p1[0],p2[0]])),(np.mean([p1[1],p2[1]]))]
-                
+
                 self.viewer.layers['ruler_line'].data = [p1,p2]
                 self.viewer.layers['ruler_value'].data = midpoint
-                
+
                 hfw_scale = self.eb_image.metadata.pixel_size.x if check_point_image_in_eb(p1) else self.ib_image.metadata.pixel_size.x
 
                 dist_um = dist_pix * hfw_scale*constants.SI_TO_MICRO
@@ -314,7 +306,7 @@
                 self.viewer.layers.selection.active = self.ruler_layer
                 self.viewer.layers['ruler_line'].refresh()
 
-                
+
                 dragged = True
                 yield
 
@@ -324,14 +316,14 @@
 
     def apply_detector_settings(self):
         """Apply the detector settings from the UI to the microscope."""
-        
+
         # read settings from ui
         beam =  BeamType[self.selected_beam.currentText()]
         self.get_settings_from_ui()
 
         # set detector settings
         self.microscope.set_detector_settings(self.detector_settings, beam_type=beam)
-        
+
         # logging
         logging.debug({"msg": "apply_detector_settings", "detector_settings": self.detector_settings.to_dict()})
 
@@ -346,12 +338,12 @@
         # set beam settings
         self.microscope.set_beam_settings(self.beam_settings)
 
-        # logging 
+        # logging
         logging.debug({"msg": "apply_beam_settings", "beam_settings": self.beam_settings.to_dict()})
 
         # QUERY: why is this here?
         self.set_ui_from_settings(self.image_settings,beam)
-        
+
         # notifications
         napari.utils.notifications.show_info("Beam Settings Updated")
 
@@ -407,18 +399,18 @@
             hfw = self.doubleSpinBox_image_hfw.value() * constants.MICRO_TO_SI,
             resolution=resolution,
             dwell_time=self.doubleSpinBox_image_dwell_time.value() * constants.MICRO_TO_SI,
-            stigmation = Point(x = self.doubleSpinBox_stigmation_x.value(), 
+            stigmation = Point(x = self.doubleSpinBox_stigmation_x.value(),
                                y = self.doubleSpinBox_stigmation_y.value()),
-            shift = Point(self.doubleSpinBox_shift_x.value() * constants.MICRO_TO_SI, 
+            shift = Point(self.doubleSpinBox_shift_x.value() * constants.MICRO_TO_SI,
                           self.doubleSpinBox_shift_y.value() * constants.MICRO_TO_SI),
             scan_rotation = np.deg2rad(self.spinBox_beam_scan_rotation.value())
         )
 
         return self.image_settings, self.detector_settings, self.beam_settings
 
-    def set_ui_from_settings(self, image_settings: ImageSettings, 
-                             beam_type: BeamType, 
-                             beam_settings: BeamSettings=None, 
+    def set_ui_from_settings(self, image_settings: ImageSettings,
+                             beam_type: BeamType,
+                             beam_settings: BeamSettings=None,
                              detector_settings: FibsemDetectorSettings=None):
         """Update the ui from the image, beam and detector settings"""
 
@@ -426,21 +418,11 @@
         self.selected_beam.currentIndexChanged.disconnect()
         self.selected_beam.setCurrentText(beam_type.name)
         self.selected_beam.currentIndexChanged.connect(self.update_detector_ui)
-<<<<<<< HEAD
-        
-        #not sure if this makes sense here.
-        # The function is supposed to set from settings, but here it gets settings from microscope
-        # if beam_settings is None:
-        #     beam_settings = self.microscope.get_beam_settings(beam_type)
-        # if detector_settings is None:
-        #     detector_settings = self.microscope.get_detector_settings(beam_type)
-=======
 
         if beam_settings is None:
             beam_settings = self.microscope.get_beam_settings(beam_type)
         if detector_settings is None:
             detector_settings = self.microscope.get_detector_settings(beam_type)
->>>>>>> ab86711a
 
         # imaging settings
         res = image_settings.resolution
@@ -473,31 +455,18 @@
             self.detector_mode_combobox.setCurrentText(detector_settings.mode)
             self.detector_contrast_slider.setValue(int(detector_settings.contrast*100))
             self.detector_brightness_slider.setValue(int(detector_settings.brightness*100))
-        
+
         # beam settings
-<<<<<<< HEAD
-        if not beam_settings is None: #support for Demo2
-            self.beam_current.setValue(beam_settings.beam_current*constants.SI_TO_PICO)
-            self.beam_voltage.setValue(beam_settings.voltage*constants.SI_TO_KILO)
-            self.spinBox_beam_scan_rotation.setValue(np.rad2deg(beam_settings.scan_rotation))
-            
-            self.working_distance.setValue(beam_settings.working_distance*constants.METRE_TO_MILLIMETRE)
-            self.shift_x.setValue(beam_settings.shift.x * constants.SI_TO_MICRO)
-            self.shift_y.setValue(beam_settings.shift.y * constants.SI_TO_MICRO)
-            self.stigmation_x.setValue(beam_settings.stigmation.x)
-            self.stigmation_y.setValue(beam_settings.stigmation.y)
-=======
         self.doubleSpinBox_beam_current.setValue(beam_settings.beam_current*constants.SI_TO_PICO)
         self.doubleSpinBox_beam_voltage.setValue(beam_settings.voltage*constants.SI_TO_KILO)
         self.spinBox_beam_scan_rotation.setValue(np.rad2deg(beam_settings.scan_rotation))
-        
+
         self.doubleSpinBox_working_distance.setValue(beam_settings.working_distance*constants.METRE_TO_MILLIMETRE)
         self.doubleSpinBox_shift_x.setValue(beam_settings.shift.x * constants.SI_TO_MICRO)
         self.doubleSpinBox_shift_y.setValue(beam_settings.shift.y * constants.SI_TO_MICRO)
         self.doubleSpinBox_stigmation_x.setValue(beam_settings.stigmation.x)
         self.doubleSpinBox_stigmation_y.setValue(beam_settings.stigmation.y)
->>>>>>> ab86711a
-        
+
         self.update_ui_saving_settings()
 
     def update_ui_saving_settings(self):
@@ -519,9 +488,9 @@
         self.detector_type_combobox.clear()
         self.detector_type_combobox.addItems(available_detector_types)
         self.detector_type_combobox.setCurrentText(self.microscope.get("detector_type", beam_type=beam_type))
-        
+
         available_detector_modes = self.microscope.get_available_values("detector_mode", beam_type=beam_type)
-        if available_detector_modes is None: 
+        if available_detector_modes is None:
             available_detector_modes = ["N/A"]
         self.detector_mode_combobox.clear()
         self.detector_mode_combobox.addItems(available_detector_modes)
@@ -529,7 +498,6 @@
 
         self.set_ui_from_settings(self.image_settings, beam_type)
 
-<<<<<<< HEAD
     def live_imaging(self):
         if self.stop_event.is_set():
             self._toggle_interactions(False)
@@ -554,7 +522,7 @@
             worker.returned.connect(self.update_live_finished)
             import time
             time.sleep(1)
-            worker.start()  
+            worker.start()
             self._LIVE_IMAGING = True
 
         else:
@@ -586,14 +554,14 @@
 
         try:
             self.viewer.layers[name].data = arr
-        except KeyError:    
+        except KeyError:
             self.viewer.add_image(arr, name = name)
 
         if name == BeamType.ELECTRON.name:
             self.eb_image = ddict["image"]
         if name == BeamType.ION.name:
-            self.ib_image = ddict["image"]    
-        
+            self.ib_image = ddict["image"]
+
     def take_image(self, beam_type: BeamType = None):
         self.TAKING_IMAGES = True
         worker = self.take_image_worker(beam_type)
@@ -615,8 +583,6 @@
         self._toggle_interactions(True)
         self.TAKING_IMAGES = False
 
-=======
->>>>>>> ab86711a
     def _toggle_interactions(self, enable: bool, caller: str = None, imaging: bool = False):
         for btn in self.acquisition_buttons:
             btn.setEnabled(enable)
@@ -651,7 +617,7 @@
     def handle_acquisition_progress_update(self, ddict: dict):
         """Handle the acquisition progress update"""
         logging.debug(f"Acquisition Progress Update: {ddict}")
-        
+
         msg = ddict.get("msg", None)
         if msg is not None:
             logging.debug(msg)
@@ -672,7 +638,7 @@
     def acquire_sem_image(self):
         """Acquire an SEM image with the current settings"""
         self.start_acquisition(both=False, beam_type=BeamType.ELECTRON)
-    
+
     def acquire_fib_image(self):
         """Acquire an FIB image with the current settings"""
         self.start_acquisition(both=False, beam_type=BeamType.ION)
@@ -690,7 +656,7 @@
         # disable interactions
         self.ACQUIRING_IMAGES = True
         self._toggle_interactions(enable=False, imaging=True)
-        
+
         # get imaging settings from ui
         self.image_settings = self.get_settings_from_ui()[0] # TODO: QUERY why assigniong to image_settings?
         if beam_type is not None:
@@ -700,6 +666,27 @@
         worker = self.acquisition_worker(self.image_settings, both=both)
         worker.finished.connect(self.acquisition_finished)
         worker.start()
+
+    @thread_worker
+    def take_image_worker(self, beam_type: BeamType = None):
+        """Support for demo microscope loading example images"""
+        self._toggle_interactions(enable=False, imaging=True)
+
+        # get imaging settings from ui
+        self.image_settings = self.get_settings_from_ui()[0] # TODO: QUERY why assigniong to image_settings?
+        if beam_type is not None:
+            self.image_settings.beam_type = beam_type
+
+        arr =  acquire.new_image(self.microscope, self.image_settings)
+
+        if self.image_settings.beam_type == BeamType.ELECTRON:
+            self.eb_image = arr
+        if self.image_settings.beam_type == BeamType.ION:
+            self.ib_image = arr
+
+        self.picture_signal.emit()
+
+        logging.debug({"msg": "take_image_worker", "image_settings": self.image_settings.to_dict()})
 
     @thread_worker
     def acquisition_worker(self, image_settings: ImageSettings, both: bool = False):
@@ -716,7 +703,7 @@
                 self.eb_image = image
             if image_settings.beam_type is BeamType.ION:
                 self.ib_image = image
-        
+
         self.acquisition_progress_signal.emit({"finished": True})
 
         logging.debug({"msg": "acquisition_worker", "image_settings": self.image_settings.to_dict()})
@@ -737,7 +724,7 @@
                 sem_shape=self.eb_image.data.shape,
                 fib_shape=self.ib_image.data.shape,
                 is_checked=self.crosshair_checkbox.isChecked(),
-            ) 
+            )
 
     def update_viewer(self, arr: np.ndarray, beam_type: BeamType, set_ui_from_image: bool = False):
         """Update the viewer with the given image array"""
@@ -747,14 +734,8 @@
 
         try:
             self.viewer.layers[beam_type.name].data = arr
-        except KeyError:    
-<<<<<<< HEAD
-            layer = self.viewer.add_image(arr, name = name)
-            # Note that if adding image, it will not register the mouse click callback
-            # which is needed for moving lamella around
-=======
+        except KeyError:
             layer = self.viewer.add_image(arr, name = beam_type.name, blending='additive')
->>>>>>> ab86711a
 
         layer = self.viewer.layers[beam_type.name]
         if self.eb_layer is None and beam_type is BeamType.ELECTRON:
@@ -778,7 +759,7 @@
                 if self.eb_layer
                 else arr.shape[1]
             )
-            self.ib_layer.translate = [0.0, translation]       
+            self.ib_layer.translate = [0.0, translation]
 
 
         if self.eb_layer:
@@ -786,7 +767,7 @@
 
             try:
                 self.viewer.layers['label'].data = points
-            except KeyError:    
+            except KeyError:
                 self.viewer.add_points(
                     data=points,
                     name=IMAGE_TEXT_LAYER_PROPERTIES["name"],
@@ -798,7 +779,7 @@
                     ],
                     edge_color=IMAGE_TEXT_LAYER_PROPERTIES["edge_color"],
                     face_color=IMAGE_TEXT_LAYER_PROPERTIES["face_color"],
-                )   
+                )
 
         # set ui from image metadata
         if set_ui_from_image:
@@ -831,15 +812,10 @@
 
         self.viewer_update_signal.emit()
 
-<<<<<<< HEAD
-        
-    def get_data_from_coord(self, coords: tuple) -> tuple:
-=======
     def get_data_from_coord(self, coords: Tuple[float, float]) -> Tuple[Tuple[float, float], BeamType, FibsemImage]:
-        
+
         # TODO: change this to use the image layers, and extent
 
->>>>>>> ab86711a
         # check inside image dimensions, (y, x)
         eb_shape = self.eb_image.data.shape[0], self.eb_image.data.shape[1]
         ib_shape = self.ib_image.data.shape[0], self.ib_image.data.shape[1] + self.eb_image.data.shape[1]
@@ -863,7 +839,7 @@
         logging.debug( {"msg": "get_data_from_coord", "coords": coords, "beam_type": beam_type})
 
         return coords, beam_type, image
-    
+
     def closeEvent(self, event):
         self.viewer.layers.clear()
         event.accept()
@@ -892,22 +868,22 @@
         else:
             self.clear_alignment_area()
 
-    def set_alignment_layer(self, reduced_area: FibsemRectangle = FibsemRectangle(0.25, 0.25, 0.5, 0.5), 
+    def set_alignment_layer(self, reduced_area: FibsemRectangle = FibsemRectangle(0.25, 0.25, 0.5, 0.5),
                             editable: bool = True):
         """Set the alignment area layer in napari."""
 
         # add alignment area to napari
-        data = convert_reduced_area_to_napari_shape(reduced_area=reduced_area, 
-                                                    image_shape=self.ib_image.data.shape, 
+        data = convert_reduced_area_to_napari_shape(reduced_area=reduced_area,
+                                                    image_shape=self.ib_image.data.shape,
                                                    )
         if self.alignment_layer is None:
-            self.alignment_layer = self.viewer.add_shapes(data=data, 
-                                                          name=ALIGNMENT_LAYER_PROPERTIES["name"], 
-                        shape_type=ALIGNMENT_LAYER_PROPERTIES["shape_type"], 
-                        edge_color=ALIGNMENT_LAYER_PROPERTIES["edge_color"], 
-                        edge_width=ALIGNMENT_LAYER_PROPERTIES["edge_width"], 
-                        face_color=ALIGNMENT_LAYER_PROPERTIES["face_color"], 
-                        opacity=ALIGNMENT_LAYER_PROPERTIES["opacity"], 
+            self.alignment_layer = self.viewer.add_shapes(data=data,
+                                                          name=ALIGNMENT_LAYER_PROPERTIES["name"],
+                        shape_type=ALIGNMENT_LAYER_PROPERTIES["shape_type"],
+                        edge_color=ALIGNMENT_LAYER_PROPERTIES["edge_color"],
+                        edge_width=ALIGNMENT_LAYER_PROPERTIES["edge_width"],
+                        face_color=ALIGNMENT_LAYER_PROPERTIES["face_color"],
+                        opacity=ALIGNMENT_LAYER_PROPERTIES["opacity"],
                         translate=self.ib_layer.translate) # match the ib layer translation
             self.alignment_layer.metadata = ALIGNMENT_LAYER_PROPERTIES["metadata"]
         else:
@@ -916,7 +892,7 @@
         if editable:
             self.viewer.layers.selection.active = self.alignment_layer
             self.alignment_layer.mode = "select"
-        # TODO: prevent rotation of rectangles?  
+        # TODO: prevent rotation of rectangles?
         self.alignment_layer.events.data.connect(self.update_alignment)
 
     def update_alignment(self, event):
@@ -930,7 +906,7 @@
         if self.parent.__class__.__name__ == "AutoLamellaUI":
             logging.info("Parent is AutoLamellaUI")
             try:
-                msg = "Edit Alignment Area. Press Continue when done." 
+                msg = "Edit Alignment Area. Press Continue when done."
                 if not is_valid:
                     msg = "Invalid Alignment Area. Please adjust inside FIB Image."
                 self.parent.label_instructions.setText(msg)
@@ -947,13 +923,13 @@
             return None
         data = data[0]
         return convert_shape_to_image_area(data, self.ib_image.data.shape)
-    
+
 
 def main():
 
-    image_settings = ImageSettings(resolution=[1536, 1024], dwell_time=1e-6, hfw=150e-6, 
-    autocontrast=True, beam_type=BeamType.ION, 
-    save=True, filename="my_label", path="path/to/save", 
+    image_settings = ImageSettings(resolution=[1536, 1024], dwell_time=1e-6, hfw=150e-6,
+    autocontrast=True, beam_type=BeamType.ION,
+    save=True, filename="my_label", path="path/to/save",
     autogamma=True)
 
     viewer = napari.Viewer(ndisplay=2)
