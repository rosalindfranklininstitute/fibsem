import logging
from dataclasses import dataclass
from typing import Union

import matplotlib.patches as mpatches
import matplotlib.pyplot as plt
import numpy as np
from PIL import Image

from fibsem import constants, conversions
<<<<<<< HEAD
from fibsem.structures import Point, FibsemImage, FibsemRectangle
=======
from fibsem.structures import Point, FibsemImage, FibsemPattern, FibsemPatternType, FibsemRectangle
>>>>>>> 89e7439c
from matplotlib.backends.backend_qt5agg import FigureCanvasQTAgg
from matplotlib.figure import Figure
from matplotlib.patches import Rectangle
from PyQt5.QtWidgets import QMessageBox, QSizePolicy, QVBoxLayout, QWidget
from fibsem.patterning import FibsemMillingStage
from fibsem.structures import (FibsemPatternSettings, 
                               FibsemRectangleSettings,  FibsemLineSettings, 
                               FibsemCircleSettings, FibsemBitmapSettings)
from fibsem.microscope import FibsemMicroscope
import napari
from fibsem.utils import load_yaml, save_yaml
import fibsem.patterning as patterning

# # TODO: clean up and refactor these (_WidgetPlot and _PlotCanvas)
# class _WidgetPlot(QWidget):
#     def __init__(self, *args, display_image, **kwargs):
#         QWidget.__init__(self, *args, **kwargs)
#         self.setLayout(QVBoxLayout())
#         self.canvas = _PlotCanvas(self, image=display_image)
#         self.layout().addWidget(self.canvas)


# class _PlotCanvas(FigureCanvasQTAgg):
#     def __init__(self, parent=None, image=None):
#         self.fig = Figure()
#         FigureCanvasQTAgg.__init__(self, self.fig)

#         self.setParent(parent)
#         FigureCanvasQTAgg.setSizePolicy(
#             self, QSizePolicy.Expanding, QSizePolicy.Expanding
#         )
#         FigureCanvasQTAgg.updateGeometry(self)
#         self.image = image
#         self.plot()
#         self.createConn()

#         self.figureActive = False
#         self.axesActive = None
#         self.cursorGUI = "arrow"
#         self.cursorChanged = False

#     def plot(self):
#         gs0 = self.fig.add_gridspec(1, 1)

#         self.ax11 = self.fig.add_subplot(gs0[0], xticks=[], yticks=[], title="")

#         if self.image.ndim == 3:
#             self.ax11.imshow(self.image,)
#         else:
#             self.ax11.imshow(self.image, cmap="gray")

#     def updateCanvas(self, event=None):
#         ax11_xlim = self.ax11.get_xlim()
#         ax11_xvis = ax11_xlim[1] - ax11_xlim[0]

#         while len(self.ax11.patches) > 0:
#             [p.remove() for p in self.ax11.patches]
#         while len(self.ax11.texts) > 0:
#             [t.remove() for t in self.ax11.texts]

#         ax11_units = ax11_xvis * 0.003
#         self.fig.canvas.draw()

#     def createConn(self):
#         self.fig.canvas.mpl_connect("figure_enter_event", self.activeFigure)
#         self.fig.canvas.mpl_connect("figure_leave_event", self.leftFigure)
#         self.fig.canvas.mpl_connect("button_press_event", self.mouseClicked)
#         self.ax11.callbacks.connect("xlim_changed", self.updateCanvas)

#     def activeFigure(self, event):
#         self.figureActive = True

#     def leftFigure(self, event):
#         self.figureActive = False
#         if self.cursorGUI != "arrow":
#             self.cursorGUI = "arrow"
#             self.cursorChanged = True

#     def mouseClicked(self, event):
#         x = event.xdata
#         y = event.ydata


# @dataclass
# class Crosshair:
#     rectangle_horizontal: plt.Rectangle
#     rectangle_vertical: plt.Rectangle


# # TODO update with Point
# def draw_crosshair(image, canvas, x: float = None, y: float = None, colour: str ="yellow"):
#     # draw crosshairs
#     crosshair = create_crosshair(image, x, y, colour=colour)
#     for patch in crosshair.__dataclass_fields__:
#         canvas.ax11.add_patch(getattr(crosshair, patch))
#         getattr(crosshair, patch).set_visible(True)

# # draw arrow
# def draw_arrow(p1: Point, p2: Point, canvas) -> None:
#     """Draw an arrow patch from p1 to p2"""
#     x1, y1 = p1.x, p1.y
#     x2, y2 = p2.x, p2.y
#     line = mpatches.Arrow(x1, y1, x2 - x1, y2 - y1, color="white")

#     # draw line
#     canvas.ax11.add_patch(line)
#     return


# def display_error_message(message, title="Error"):
#     """PyQt dialog box displaying an error message."""
#     logging.exception(message)

#     error_dialog = QMessageBox()
#     error_dialog.setIcon(QMessageBox.Critical)
#     error_dialog.setText(message)
#     error_dialog.setWindowTitle(title)
#     error_dialog.exec_()

#     return error_dialog


# def message_box_ui(title: str, text: str, buttons = QMessageBox.Yes | QMessageBox.No):

#     msg = QMessageBox()
#     msg.setWindowTitle(title)
#     msg.setText(text)
#     msg.setStandardButtons(buttons)
#     msg.exec_()

#     response = True if (msg.clickedButton() == msg.button(QMessageBox.Yes)) or (msg.clickedButton() == msg.button(QMessageBox.Ok) ) else False

#     return response


from PyQt5 import QtWidgets
from PyQt5.QtCore import Qt
from PyQt5.QtGui import QImage, QPixmap
from PyQt5.QtWidgets import QGridLayout, QLabel

COLOURS = ["yellow", "cyan", "magenta", "lime", "orange", "hotpink", "green", "blue", "red", "purple"]


def set_arr_as_qlabel(
    arr: np.ndarray,
    label: QLabel,
    shape: tuple = (1536 // 4, 1024 // 4),
) -> QLabel:
    image = QImage(
        arr.data,
        arr.shape[1],
        arr.shape[0],
        QImage.Format_Grayscale8,
    )
    label.setPixmap(QPixmap.fromImage(image).scaled(*shape))

    return label


# def set_arr_as_qlabel_8(
#     arr: np.ndarray,
#     label: QLabel,
#     shape: tuple = (1536//4, 1024//4),
# ) -> QLabel:

#     image = QImage(
#         arr.data,
#         arr.shape[1],
#         arr.shape[0],
#         QImage.Format_Grayscale8,
#     )
#     label.setPixmap(QPixmap.fromImage(image).scaled(*shape))

#     return label


def convert_pattern_to_napari_circle(
<<<<<<< HEAD
    pattern_settings: FibsemCircleSettings, image: FibsemImage
=======
    pattern_settings: FibsemPattern, image: FibsemImage
>>>>>>> 89e7439c
):
    
    if not isinstance(pattern_settings, FibsemCircleSettings):
        raise ValueError("Pattern is not a circle")
    
    # image centre
    icy, icx = image.data.shape[0] // 2, image.data.shape[1] // 2
    # pixel size
    pixelsize_x, pixelsize_y = image.metadata.pixel_size.x, image.metadata.pixel_size.y


    # pattern to pixel coords
    r = int(pattern_settings.radius / pixelsize_x)
    cx = int(icx + (pattern_settings.centre_x / pixelsize_y))
    cy = int(icy - (pattern_settings.centre_y / pixelsize_y))

    # create corner coords
    xmin, ymin = cx - r, cy - r
    xmax, ymax = cx + r, cy + r

    # create circle
    shape = [[ymin, xmin], [ymin, xmax], [ymax, xmax], [ymax, xmin]]  # ??
    return shape


<<<<<<< HEAD
def convert_pattern_to_napari_line(
    pattern_settings: FibsemLineSettings, image: FibsemImage
=======
def convert_pattern_to_napari_rect(
    pattern_settings: FibsemPattern, image: FibsemImage
>>>>>>> 89e7439c
) -> np.ndarray:
    # image centre
    icy, icx = image.data.shape[0] // 2, image.data.shape[1] // 2
    # pixel size
    pixelsize_x, pixelsize_y = image.metadata.pixel_size.x, image.metadata.pixel_size.y
    
    # extract pattern information from settings
<<<<<<< HEAD
    if not isinstance(pattern_settings, FibsemLineSettings):
        raise ValueError("Pattern is not a line")

    start_x = pattern_settings.start_x
    start_y = pattern_settings.start_y
    end_x = pattern_settings.end_x
    end_y = pattern_settings.end_y

    # pattern to pixel coords
    px0 = int(icx + (start_x / pixelsize_x))
    py0 = int(icy - (start_y / pixelsize_y))
    px1 = int(icx + (end_x / pixelsize_x))
    py1 = int(icy - (end_y / pixelsize_y))

    # napari shape format [[y_start, x_start], [y_end, x_end]])
    shape = [[py0, px0], [py1, px1]]
    return shape

def convert_pattern_to_napari_rect(
    pattern_settings: FibsemRectangleSettings, image: FibsemImage
) -> np.ndarray:
    # image centre
    icy, icx = image.data.shape[0] // 2, image.data.shape[1] // 2
    # pixel size
    pixelsize_x, pixelsize_y = image.metadata.pixel_size.x, image.metadata.pixel_size.y
    # extract pattern information from settings
    if isinstance(pattern_settings, FibsemLineSettings):
=======
    from fibsem.structures import FibsemPatternType

    if pattern_settings.pattern is FibsemPatternType.Line:
>>>>>>> 89e7439c
        pattern_width = pattern_settings.end_x - pattern_settings.start_x
        pattern_height = max(pattern_settings.end_y - pattern_settings.start_y, 0.5e-6)
        pattern_rotation = np.arctan2(
            pattern_height, pattern_width
        )  # TODO: line rotation doesnt work correctly, fix
        pattern_centre_x = (pattern_settings.end_x + pattern_settings.start_x) / 2
        pattern_centre_y = (pattern_settings.end_y + pattern_settings.start_y) / 2

    
<<<<<<< HEAD
    elif isinstance(pattern_settings, FibsemCircleSettings): #only used for out of bounds check
=======
    elif pattern_settings.pattern is FibsemPatternType.Annulus: #only used for out of bounds check
>>>>>>> 89e7439c
        pattern_width = 2*pattern_settings.radius
        pattern_height = 2*pattern_settings.radius
        pattern_centre_x = pattern_settings.centre_x
        pattern_centre_y = pattern_settings.centre_y
        pattern_rotation = 0

    else:
        pattern_width = pattern_settings.width
        pattern_height = pattern_settings.height
        pattern_centre_x = pattern_settings.centre_x
        pattern_centre_y = pattern_settings.centre_y
        pattern_rotation = pattern_settings.rotation
    # pattern to pixel coords
    w = int(pattern_width / pixelsize_x)
    h = int(pattern_height / pixelsize_y)
    cx = int(icx + (pattern_centre_x / pixelsize_y))
    cy = int(icy - (pattern_centre_y / pixelsize_y))
    r = -pattern_rotation  #
    xmin, xmax = -w / 2, w / 2
    ymin, ymax = -h / 2, h / 2
    px0 = cx + (xmin * np.cos(r) - ymin * np.sin(r))
    py0 = cy + (xmin * np.sin(r) + ymin * np.cos(r))
    px1 = cx + (xmax * np.cos(r) - ymin * np.sin(r))
    py1 = cy + (xmax * np.sin(r) + ymin * np.cos(r))
    px2 = cx + (xmax * np.cos(r) - ymax * np.sin(r))
    py2 = cy + (xmax * np.sin(r) + ymax * np.cos(r))
    px3 = cx + (xmin * np.cos(r) - ymax * np.sin(r))
    py3 = cy + (xmin * np.sin(r) + ymax * np.cos(r))
    # napari shape format
    shape = [[py0, px0], [py1, px1], [py2, px2], [py3, px3]]
    return shape

def create_crosshair_shape(centre_point: Point, image: FibsemImage,eb_image: FibsemImage):

    icy, icx = image.data.shape[0] // 2, image.data.shape[1] // 2

    pixelsize_x, pixelsize_y = image.metadata.pixel_size.x, image.metadata.pixel_size.y

    pattern_centre_x = centre_point.x
    pattern_centre_y = centre_point.y

    cx = int(icx + (pattern_centre_x / pixelsize_y))
    cy = int(icy - (pattern_centre_y / pixelsize_y))

    r_angles = [0,np.deg2rad(90)] #
    w = 40
    h = 1
    crosshair_shapes = []

    for r in r_angles:
        xmin, xmax = -w / 2, w / 2
        ymin, ymax = -h / 2, h / 2
        px0 = cx + (xmin * np.cos(r) - ymin * np.sin(r))
        py0 = cy + (xmin * np.sin(r) + ymin * np.cos(r))
        px1 = cx + (xmax * np.cos(r) - ymin * np.sin(r))
        py1 = cy + (xmax * np.sin(r) + ymin * np.cos(r))
        px2 = cx + (xmax * np.cos(r) - ymax * np.sin(r))
        py2 = cy + (xmax * np.sin(r) + ymax * np.cos(r))
        px3 = cx + (xmin * np.cos(r) - ymax * np.sin(r))
        py3 = cy + (xmin * np.sin(r) + ymax * np.cos(r))
        # napari shape format
        shape = [[py0, px0], [py1, px1], [py2, px2], [py3, px3]]
        if eb_image is not None:
                for c in shape:
                    c[1] += eb_image.data.shape[1]
        crosshair_shapes.append(shape)

    return crosshair_shapes






def convert_bitmap_pattern_to_napari_image(
<<<<<<< HEAD
        pattern_settings: FibsemBitmapSettings, image: FibsemImage
=======
        pattern_settings: FibsemPattern, image: FibsemImage
>>>>>>> 89e7439c
) -> np.ndarray:
    # image centre
    icy, icx = image.data.shape[0] // 2, image.data.shape[1] // 2
    # pixel size
    pixelsize_x, pixelsize_y = image.metadata.pixel_size.x, image.metadata.pixel_size.y

    resize_x = int(pattern_settings.width / pixelsize_x)
    resize_y = int(pattern_settings.height / pixelsize_y)

    
    image_bmp = Image.open(pattern_settings.path)
    image_resized = image_bmp.resize((resize_x, resize_y))
    image_rotated = image_resized.rotate(-pattern_settings.rotation, expand=True)
    img_array = np.array(image_rotated)

    pattern_centre_x = int(icx - pattern_settings.width/pixelsize_x/2) + image.data.shape[1] 
    pattern_centre_y = int(icy - pattern_settings.height/pixelsize_y/2)

    pattern_point_x = int(pattern_centre_x + pattern_settings.centre_x / pixelsize_x)
    pattern_point_y = int(pattern_centre_y - pattern_settings.centre_y / pixelsize_y)

    translate_position = (pattern_point_y,pattern_point_x)

    
    return img_array, translate_position

<<<<<<< HEAD
def convert_pattern_to_napari_image(pattern_settings: FibsemCircleSettings, image: FibsemImage) -> np.ndarray:
    """Convert a circle pattern to a napari image. Note: annulus can only be plotted as image"""
=======
def convert_pattern_to_napari_image(pattern_settings: FibsemPattern, image: FibsemImage) -> np.ndarray:

>>>>>>> 89e7439c
    # image centre
    icy, icx = image.data.shape[0] // 2, image.data.shape[1] // 2
    # pixel size
    pixelsize_x, pixelsize_y = image.metadata.pixel_size.x, image.metadata.pixel_size.y

    resize_x = int(2*pattern_settings.radius / pixelsize_x)
    resize_y = int(2*pattern_settings.radius / pixelsize_y)

    
    inner_radius_ratio = (pattern_settings.radius - pattern_settings.thickness)/pattern_settings.radius

    annulus_shape = _create_annulus_shape(width=resize_x, height=resize_y, inner_radius=inner_radius_ratio, outer_radius=1)
    # annulus_image = np.array(image_rotated)

    pattern_centre_x = int(icx - pattern_settings.radius/pixelsize_x) + image.data.shape[1] 
    pattern_centre_y = int(icy - pattern_settings.radius/pixelsize_y)

    pattern_point_x = int(pattern_centre_x + pattern_settings.centre_x / pixelsize_x)
    pattern_point_y = int(pattern_centre_y - pattern_settings.centre_y / pixelsize_y)

    translate_position = (pattern_point_y,pattern_point_x)

    return annulus_shape, translate_position
   
def _create_annulus_shape(width, height, inner_radius, outer_radius):
    # Create a grid of coordinates
    x = np.linspace(-1, 1, width)
    y = np.linspace(-1, 1, height)
    X, Y = np.meshgrid(x, y)
    distance = np.sqrt(X**2 + Y**2)
    # Generate the donut shape
    donut = np.logical_and(distance < outer_radius, distance > inner_radius).astype(int)
    return donut

IGNORE_SHAPES_LAYERS = ["ruler_line","crosshair","scalebar","scalebar_value", "label", "alignment_area"] # ignore these layers when removing all shapes

def _remove_all_layers(viewer: napari.Viewer, layer_type = napari.layers.shapes.shapes.Shapes, _ignore: list[str] = []):

    # remove all shapes layers
    layers_to_remove = []
    layers_to_ignore = IGNORE_SHAPES_LAYERS + _ignore
    for layer in viewer.layers:

        if layer.name in layers_to_ignore:
            continue
        if isinstance(layer, layer_type) or layer.name in ["bmp_Image","annulus_Image"]:
            layers_to_remove.append(layer)
    for layer in layers_to_remove:
        viewer.layers.remove(layer)  # Not removing the second layer?


def _draw_patterns_in_napari(
    viewer: napari.Viewer,
    ib_image: FibsemImage,
    eb_image: FibsemImage,
    milling_stages: list[FibsemMillingStage],
    draw_crosshair: bool = True,
):

    # colour wheel
    COLOURS = ["yellow", "cyan", "magenta", "lime", "orange", "hotpink", "green", "blue", "red", "purple"]
<<<<<<< HEAD
=======
    from fibsem.structures import FibsemPatternType
>>>>>>> 89e7439c

    # convert fibsem patterns to napari shapes
    import time

    t_1 = time.time()
    _ignore = []
    for i, stage in enumerate(milling_stages):
        shape_patterns = []
        shape_types = []
        t0 = time.time()

        patterns = stage.pattern.patterns
        point = stage.pattern.point
        name = stage.name
        is_line_pattern = False

        for pattern_settings in patterns:
<<<<<<< HEAD
            if isinstance(pattern_settings, FibsemBitmapSettings):
=======
            if pattern_settings.pattern is FibsemPatternType.Bitmap:
>>>>>>> 89e7439c
                if pattern_settings.path == None or pattern_settings.path == '':
                    continue

                bmp_Image, translate_position = convert_bitmap_pattern_to_napari_image(pattern_settings=pattern_settings, image=ib_image)
                if "bmp_Image" in viewer.layers:
                    viewer.layers.remove(viewer.layers["bmp_Image"])
                viewer.add_image(bmp_Image,translate=translate_position,name="bmp_Image")
                shape_patterns = []
                _ignore.append("bmp_Image")
                continue
<<<<<<< HEAD

            elif isinstance(pattern_settings, FibsemCircleSettings):
                if pattern_settings.thickness != 0:
                    annulus_image, translate_position = convert_pattern_to_napari_image(pattern_settings=pattern_settings, image=ib_image)
                    if "annulus_Image" in viewer.layers:
                        viewer.layers.remove(viewer.layers["annulus_Image"])
                    viewer.add_image(annulus_image,translate=translate_position,name="annulus_Image",blending="additive",colormap=COLOURS[i % len(COLOURS)],opacity=0.4)
                    shape_patterns = []
                    _ignore.append("annulus_Image")
                    continue
                else:
                    shape = convert_pattern_to_napari_circle(pattern_settings=pattern_settings, image=ib_image)
                    shape_types.append("ellipse")
                    _ignore.append(name)
=======
            elif pattern_settings.pattern is FibsemPatternType.Annulus:
                annulus_image, translate_position = convert_pattern_to_napari_image(pattern_settings=pattern_settings, image=ib_image)
                if "annulus_Image" in viewer.layers:
                    viewer.layers.remove(viewer.layers["annulus_Image"])
                viewer.add_image(annulus_image,translate=translate_position,name="annulus_Image",blending="additive",colormap=COLOURS[i % len(COLOURS)],opacity=0.4)
                shape_patterns = []
                _ignore.append("annulus_Image")
                continue

            elif pattern_settings.pattern is FibsemPatternType.Circle:
                shape = convert_pattern_to_napari_circle(pattern_settings=pattern_settings, image=ib_image)
>>>>>>> 89e7439c

            elif isinstance(pattern_settings, FibsemLineSettings):
                shape = convert_pattern_to_napari_line(pattern_settings=pattern_settings, image=ib_image)
                shape_types.append("line")
                _ignore.append(name)
                is_line_pattern = True
            
            else:
                shape = convert_pattern_to_napari_rect(
                    pattern_settings=pattern_settings, image=ib_image
                )
                shape_types.append("rectangle")
                _ignore.append(name)

            # offset the x coord by image width
            if eb_image is not None:
                for c in shape:
                    c[1] += eb_image.data.shape[1]
            shape_patterns.append(shape)
        
        t1 = time.time()

        if len(shape_patterns) > 0:
            
            if draw_crosshair:
                crosshair_shapes = create_crosshair_shape(centre_point=point, image=ib_image, eb_image=eb_image)
                crosshair_shape_types = ["rectangle","rectangle"]
                shape_patterns += crosshair_shapes
                shape_types += crosshair_shape_types

            # _name = f"Stage {i+1:02d}"
            if name in viewer.layers:
                viewer.layers[name].data = []
                viewer.layers[name].data = shape_patterns
                viewer.layers[name].shape_type = shape_types
                viewer.layers[name].edge_color = COLOURS[i % len(COLOURS)]
                viewer.layers[name].face_color=COLOURS[i % len(COLOURS)]
            else:
                viewer.add_shapes(
                    shape_patterns,
                    name=name,
                    shape_type=shape_types,
                    edge_width=0.5,
                    edge_color=COLOURS[i % len(COLOURS)],
                    face_color=COLOURS[i % len(COLOURS)],
                    opacity=0.5,
                    blending="translucent",
                )

            if is_line_pattern:
                viewer.layers[name].edge_width = 3

        t2 = time.time()
        # remove all un-updated layers (assume they have been deleted)        
        _remove_all_layers(viewer=viewer, layer_type=napari.layers.shapes.shapes.Shapes, _ignore=_ignore)#[stage.name for stage in milling_stages])
        t3 = time.time()
        logging.debug(f"_DRAW_SHAPES: CONVERT: {t1-t0}, ADD/UPDATE: {t2-t1}, REMOVE: {t3-t2}")
    t_2 = time.time()
    logging.debug(f"_DRAW_SHAPES: total time: {t_2-t_1}")

def message_box_ui(title: str, text: str, buttons=QMessageBox.Yes | QMessageBox.No):
    msg = QMessageBox()
    msg.setWindowTitle(title)
    msg.setText(text)
    msg.setStandardButtons(buttons)
    msg.exec_()

    response = (
        True
        if (msg.clickedButton() == msg.button(QMessageBox.Yes))
        or (msg.clickedButton() == msg.button(QMessageBox.Ok))
        else False
    )

    return response

from PyQt5 import QtGui
def _display_logo(path, label, shape=[50, 50]):
    label.setScaledContents(True)
    label.setFixedSize(*shape)
    label.setPixmap(QtGui.QPixmap(path))


def create_combobox_message_box(text: str, title: str, options: list, parent = None):
    # create a q message box with combobox
    msg = QtWidgets.QMessageBox(parent=parent)
    msg.setIcon(QtWidgets.QMessageBox.Information)
    msg.setText(text)
    msg.setWindowTitle(title)
    msg.setStandardButtons(QtWidgets.QMessageBox.Ok | QtWidgets.QMessageBox.Cancel)

    # create a combobox
    combobox = QtWidgets.QComboBox(msg)
    combobox.addItems(options)

    # add combobox to message box
    msg.layout().addWidget(combobox, 1, 1)

    # show message box
    msg.exec_()

    # get the selected milling pattern

    if msg.result() == QtWidgets.QMessageBox.Ok:
        selected = combobox.currentText()

        return selected
    
    return None


        
def _draw_crosshair(viewer: napari.Viewer, eb_image, ib_image,is_checked=False, width: float = 0.15) -> None:


    layers_in_napari = []
    for layer in viewer.layers:
        layers_in_napari.append(layer.name)


    if is_checked:

        centre_points = [ [eb_image.data.shape[0]//2, eb_image.data.shape[1]//2],[ib_image.data.shape[0]//2, eb_image.data.shape[1] + ib_image.data.shape[1]//2]]

        crosshairs = []

        for i,point in enumerate(centre_points):
            
            eb_location_r,eb_location_c = point[0], point[1]
            crosshair_length = width*point[0]
            horizontal_line = [ [eb_location_r, eb_location_c - crosshair_length],[eb_location_r,eb_location_c + crosshair_length] ]
            vertical_line = [ [eb_location_r - crosshair_length, eb_location_c],[eb_location_r + crosshair_length,eb_location_c] ]

            crosshairs.append(horizontal_line)
            crosshairs.append(vertical_line)

        if f"crosshair" not in layers_in_napari:

            viewer.add_shapes(data=crosshairs, shape_type='line', edge_width=5, edge_color='yellow', face_color='yellow', opacity=0.8, blending='translucent', name=f'crosshair')
        else:
            viewer.layers[f"crosshair"].data = crosshairs
            viewer.layers[f"crosshair"].opacity = 0.8

    else:
        
        if f"crosshair" in layers_in_napari :
            viewer.layers["crosshair"].opacity = 0
           
    return 

def _scale_length_value(hfw: float) -> float:

    scale_length_value = hfw*constants.METRE_TO_MICRON*0.2

    if scale_length_value > 0 and scale_length_value < 100:
        scale_length_value = round(scale_length_value/5)*5
    if scale_length_value > 100 and scale_length_value < 500:
        scale_length_value = round(scale_length_value/25)*25
    if scale_length_value > 500 and scale_length_value < 1000:
        scale_length_value = round(scale_length_value/50)*50

    scale_ratio = scale_length_value/(hfw*constants.METRE_TO_MICRON)

    return scale_ratio,scale_length_value

def _draw_scalebar(viewer: napari.Viewer, eb_image, ib_image,is_checked=False, width: float = 0.1) -> np.ndarray:

    layers_in_napari = []
    for layer in viewer.layers:
        layers_in_napari.append(layer.name)


    if is_checked:

        location_points = [ [int(eb_image.data.shape[0]*0.9), int(eb_image.data.shape[1]*0.15)],[int(ib_image.data.shape[0]*0.9), int(eb_image.data.shape[1] + ib_image.data.shape[1]*0.15)]]

        if is_checked:
            
            # making the scale bar line
            scale_bar_shape = []

            for i,point in enumerate(location_points):
                
                

                if i == 0:
                    scale_ratio,eb_scale = _scale_length_value(eb_image.metadata.image_settings.hfw)
                    length = scale_ratio*eb_image.data.shape[1]
                else:
                    scale_ratio,ib_scale = _scale_length_value(ib_image.metadata.image_settings.hfw)
                    length = scale_ratio*ib_image.data.shape[1]

                main_line = [[point[0]+25, int(point[1]-0.5*length)], [point[0]+25, int(point[1]+0.5*length)]]
        
                left_line = [[point[0]+50, int(point[1]-0.5*length)], [point[0], int(point[1]-0.5*length)]]
                right_line = [[point[0]+50, int(point[1]+0.5*length)], [point[0], int(point[1]+0.5*length)]]

                scale_bar_shape.append(main_line)
                scale_bar_shape.append(left_line)
                scale_bar_shape.append(right_line)

            if "scalebar" not in layers_in_napari:
                
                viewer.add_shapes(
                    data=scale_bar_shape,
                    shape_type='line',
                    edge_width=5,
                    edge_color='yellow',
                    name='scalebar'
                )
            else:

                viewer.layers["scalebar"].data = scale_bar_shape
                viewer.layers["scalebar"].opacity = 1

            ## making the scale bar value

            

            text = {
                "string": [f"{eb_scale} um",f"{ib_scale} um"],
                "color":"white"
            }

            if "scalebar" not in layers_in_napari:

                viewer.add_points(
                    data=location_points,
                    text=text,
                    size=20,
                    name="scalebar_value",
                    edge_color='transparent',
                    face_color='transparent',

                )
            else:
                viewer.layers["scalebar_value"].data = location_points
                viewer.layers["scalebar_value"].text = text
                viewer.layers["scalebar_value"].opacity = 1

    else:

        if "scalebar" in layers_in_napari:
            viewer.layers["scalebar"].opacity = 0
            viewer.layers["scalebar_value"].opacity = 0


    


def convert_point_to_napari(resolution: list, pixel_size: float, centre: Point):
    icy, icx = resolution[1] // 2, resolution[0] // 2

    cx = int(icx + (centre.x / pixel_size))
    cy = int(icy - (centre.y / pixel_size))

    return Point(cx, cy)


def validate_pattern_placement(
    patterns: list[FibsemPattern], resolution: list, shape: list[list[float]]
):
    x_lim = resolution[0]
    y_lim = resolution[1]

    for coordinate in shape:
        x_coord = coordinate[1]
        y_coord = coordinate[0]

        if x_coord < 0 or x_coord > x_lim:
            return False
        if y_coord < 0 or y_coord > y_lim:
            return False

    return True


from fibsem import config as cfg
from pathlib import Path


# TODO: add filters for file types


def _get_directory_ui(
    msg: str = "Select a directory", path: Path = cfg.LOG_PATH, parent=None
) -> Path:
    path = QtWidgets.QFileDialog.getExistingDirectory(parent, msg, directory=path)
    return path


def _get_file_ui(
    msg: str = "Select a file",
    path: Path = cfg.LOG_PATH,
    _filter: str = "*yaml",
    parent=None,
) -> Path:
    path, _ = QtWidgets.QFileDialog.getOpenFileName(
        parent, msg, directory=path, filter=_filter
    )
    return path


def _get_save_file_ui(
    msg: str = "Select a file",
    path: Path = cfg.LOG_PATH,
    _filter: str = "*yaml",
    parent=None,
) -> Path:
    path, _ = QtWidgets.QFileDialog.getSaveFileName(
        parent,
        msg,
        directory=path,
        filter=_filter,
    )
    return path


def _get_text_ui(
    msg: str = "Enter text",
    title: str = "Text Entry",
    default: str = "UserText",
    parent=None,
) -> tuple[str, bool]:
    text, okPressed = QtWidgets.QInputDialog.getText(
        parent,
        title,
        msg,
        QtWidgets.QLineEdit.Normal,
        default,
    )

    return text, okPressed

<<<<<<< HEAD
=======

def import_milling_stages_yaml_file(path) -> list[FibsemMillingStage]:

    stages = load_yaml(path)

    milling_stages = []

    for stage in stages:
        milling_stage = FibsemMillingStage.from_dict(stages[stage])
        pattern = patterning.get_pattern(milling_stage.pattern.name)
        pattern.define(protocol=milling_stage.pattern.protocol,point=milling_stage.pattern.point)
        milling_stage.pattern = pattern
        milling_stages.append(milling_stage)

    return milling_stages

>>>>>>> 89e7439c
def _draw_milling_stages_on_image(image: FibsemImage, milling_stages: list[FibsemMillingStage], show: bool = True):

    viewer = napari.Viewer()
    viewer.add_image(image.data, name='test_image')
    _draw_patterns_in_napari(viewer=viewer,ib_image=image,eb_image=None,milling_stages=milling_stages)
    screenshot = viewer.screenshot()
    fig, ax = plt.subplots(figsize=(10, 10))
    ax.imshow(screenshot)
    viewer.close()

    for i,stage in enumerate(milling_stages):
    
        plt.plot(0,0,'-',color=COLOURS[i % len(COLOURS)],label=stage.name)

    ax.axis('off')
    ax.legend()
    if show:
        plt.show()
    
    return fig

def _calculate_fiducial_area_v2(image: FibsemImage, fiducial_centre: Point, fiducial_length:float)->tuple[FibsemRectangle, bool]:
    pixelsize = image.metadata.pixel_size.x
    
    fiducial_centre.y = -fiducial_centre.y
    fiducial_centre_px = conversions.convert_point_from_metres_to_pixel(
        fiducial_centre, pixelsize
    )

    rcx = fiducial_centre_px.x / image.metadata.image_settings.resolution[0] + 0.5
    rcy = fiducial_centre_px.y / image.metadata.image_settings.resolution[1] + 0.5

    fiducial_length_px = (
        conversions.convert_metres_to_pixels(fiducial_length, pixelsize) * 2 # SCALE_FACTOR
    )
    h_offset = fiducial_length_px / image.metadata.image_settings.resolution[0] / 2
    v_offset = fiducial_length_px / image.metadata.image_settings.resolution[1] / 2

    left = rcx - h_offset
    top = rcy - v_offset
    width = 2 * h_offset
    height = 2 * v_offset

    if left < 0 or (left + width) > 1 or top < 0 or (top + height) > 1:
        flag = True
    else:
        flag = False

    fiducial_area = FibsemRectangle(left, top, width, height)

    return fiducial_area, flag

<<<<<<< HEAD
    
def show_information_dialog(microscope: FibsemMicroscope, parent=None):
    import fibsem
    
    fibsem_version = fibsem.__version__
    autolamella_version = "Not Installed"
    try:
        import autolamella
        autolamella_version = autolamella.__version__
    except:
        pass
    
    info = microscope.system.info

    text = f"""
    OpenFIBSEM Information:
    OpenFIBSEM: {fibsem_version}
    AutoLamella: {autolamella_version}

    Microscope Information:
    Name: {info.name}
    Manufacturer: {info.manufacturer}
    Model: {info.model}
    Serial Number: {info.serial_number}
    Firmware Version: {info.hardware_version}
    Software Version: {info.software_version}
    """

    # create a qdialog box with information
    msg = QtWidgets.QMessageBox(parent=parent)
    msg.setIcon(QtWidgets.QMessageBox.Information)
    msg.setWindowTitle("Information")
    msg.setText(text)
    msg.setStandardButtons(QtWidgets.QMessageBox.Ok)
=======

def export_milling_stages_yaml(milling_stages: list[FibsemMillingStage]) -> None:

    stages = {}

    for stage in milling_stages:
        stages[stage.name] = stage.to_dict()

        if "required_keys" in stages[stage.name]["pattern"].keys():
            del stages[stage.name]["pattern"]["required_keys"]
    
    path = _get_save_file_ui(msg="Select a file", path=cfg.LOG_PATH, _filter="*.yaml")

    if path == '':
        napari.utils.notifications.show_info("No file selected, exiting")
        return

    save_yaml(path=path,data=stages)
    napari.utils.notifications.show_info(f"Exported Milling stages to yaml file.")


def import_milling_stages_yaml() -> list[FibsemMillingStage]:

    stages = load_yaml(_get_file_ui(msg="Select a file", path=cfg.LOG_PATH, _filter="*.yaml"))

    milling_stages = []

    for stage in stages:
        milling_stage = FibsemMillingStage.from_dict(stages[stage])
        pattern = patterning.get_pattern(milling_stage.pattern.name)
        pattern.define(protocol=milling_stage.pattern.protocol,point=milling_stage.pattern.point)
        milling_stage.pattern = pattern
        milling_stages.append(milling_stage)
>>>>>>> 89e7439c

    # exec
    msg.exec_()<|MERGE_RESOLUTION|>--- conflicted
+++ resolved
@@ -8,11 +8,7 @@
 from PIL import Image
 
 from fibsem import constants, conversions
-<<<<<<< HEAD
 from fibsem.structures import Point, FibsemImage, FibsemRectangle
-=======
-from fibsem.structures import Point, FibsemImage, FibsemPattern, FibsemPatternType, FibsemRectangle
->>>>>>> 89e7439c
 from matplotlib.backends.backend_qt5agg import FigureCanvasQTAgg
 from matplotlib.figure import Figure
 from matplotlib.patches import Rectangle
@@ -190,11 +186,7 @@
 
 
 def convert_pattern_to_napari_circle(
-<<<<<<< HEAD
     pattern_settings: FibsemCircleSettings, image: FibsemImage
-=======
-    pattern_settings: FibsemPattern, image: FibsemImage
->>>>>>> 89e7439c
 ):
     
     if not isinstance(pattern_settings, FibsemCircleSettings):
@@ -220,13 +212,8 @@
     return shape
 
 
-<<<<<<< HEAD
 def convert_pattern_to_napari_line(
     pattern_settings: FibsemLineSettings, image: FibsemImage
-=======
-def convert_pattern_to_napari_rect(
-    pattern_settings: FibsemPattern, image: FibsemImage
->>>>>>> 89e7439c
 ) -> np.ndarray:
     # image centre
     icy, icx = image.data.shape[0] // 2, image.data.shape[1] // 2
@@ -234,7 +221,6 @@
     pixelsize_x, pixelsize_y = image.metadata.pixel_size.x, image.metadata.pixel_size.y
     
     # extract pattern information from settings
-<<<<<<< HEAD
     if not isinstance(pattern_settings, FibsemLineSettings):
         raise ValueError("Pattern is not a line")
 
@@ -262,11 +248,6 @@
     pixelsize_x, pixelsize_y = image.metadata.pixel_size.x, image.metadata.pixel_size.y
     # extract pattern information from settings
     if isinstance(pattern_settings, FibsemLineSettings):
-=======
-    from fibsem.structures import FibsemPatternType
-
-    if pattern_settings.pattern is FibsemPatternType.Line:
->>>>>>> 89e7439c
         pattern_width = pattern_settings.end_x - pattern_settings.start_x
         pattern_height = max(pattern_settings.end_y - pattern_settings.start_y, 0.5e-6)
         pattern_rotation = np.arctan2(
@@ -276,11 +257,7 @@
         pattern_centre_y = (pattern_settings.end_y + pattern_settings.start_y) / 2
 
     
-<<<<<<< HEAD
     elif isinstance(pattern_settings, FibsemCircleSettings): #only used for out of bounds check
-=======
-    elif pattern_settings.pattern is FibsemPatternType.Annulus: #only used for out of bounds check
->>>>>>> 89e7439c
         pattern_width = 2*pattern_settings.radius
         pattern_height = 2*pattern_settings.radius
         pattern_centre_x = pattern_settings.centre_x
@@ -356,11 +333,7 @@
 
 
 def convert_bitmap_pattern_to_napari_image(
-<<<<<<< HEAD
         pattern_settings: FibsemBitmapSettings, image: FibsemImage
-=======
-        pattern_settings: FibsemPattern, image: FibsemImage
->>>>>>> 89e7439c
 ) -> np.ndarray:
     # image centre
     icy, icx = image.data.shape[0] // 2, image.data.shape[1] // 2
@@ -387,13 +360,8 @@
     
     return img_array, translate_position
 
-<<<<<<< HEAD
 def convert_pattern_to_napari_image(pattern_settings: FibsemCircleSettings, image: FibsemImage) -> np.ndarray:
     """Convert a circle pattern to a napari image. Note: annulus can only be plotted as image"""
-=======
-def convert_pattern_to_napari_image(pattern_settings: FibsemPattern, image: FibsemImage) -> np.ndarray:
-
->>>>>>> 89e7439c
     # image centre
     icy, icx = image.data.shape[0] // 2, image.data.shape[1] // 2
     # pixel size
@@ -455,10 +423,6 @@
 
     # colour wheel
     COLOURS = ["yellow", "cyan", "magenta", "lime", "orange", "hotpink", "green", "blue", "red", "purple"]
-<<<<<<< HEAD
-=======
-    from fibsem.structures import FibsemPatternType
->>>>>>> 89e7439c
 
     # convert fibsem patterns to napari shapes
     import time
@@ -476,11 +440,7 @@
         is_line_pattern = False
 
         for pattern_settings in patterns:
-<<<<<<< HEAD
             if isinstance(pattern_settings, FibsemBitmapSettings):
-=======
-            if pattern_settings.pattern is FibsemPatternType.Bitmap:
->>>>>>> 89e7439c
                 if pattern_settings.path == None or pattern_settings.path == '':
                     continue
 
@@ -491,7 +451,6 @@
                 shape_patterns = []
                 _ignore.append("bmp_Image")
                 continue
-<<<<<<< HEAD
 
             elif isinstance(pattern_settings, FibsemCircleSettings):
                 if pattern_settings.thickness != 0:
@@ -506,19 +465,6 @@
                     shape = convert_pattern_to_napari_circle(pattern_settings=pattern_settings, image=ib_image)
                     shape_types.append("ellipse")
                     _ignore.append(name)
-=======
-            elif pattern_settings.pattern is FibsemPatternType.Annulus:
-                annulus_image, translate_position = convert_pattern_to_napari_image(pattern_settings=pattern_settings, image=ib_image)
-                if "annulus_Image" in viewer.layers:
-                    viewer.layers.remove(viewer.layers["annulus_Image"])
-                viewer.add_image(annulus_image,translate=translate_position,name="annulus_Image",blending="additive",colormap=COLOURS[i % len(COLOURS)],opacity=0.4)
-                shape_patterns = []
-                _ignore.append("annulus_Image")
-                continue
-
-            elif pattern_settings.pattern is FibsemPatternType.Circle:
-                shape = convert_pattern_to_napari_circle(pattern_settings=pattern_settings, image=ib_image)
->>>>>>> 89e7439c
 
             elif isinstance(pattern_settings, FibsemLineSettings):
                 shape = convert_pattern_to_napari_line(pattern_settings=pattern_settings, image=ib_image)
@@ -853,25 +799,6 @@
 
     return text, okPressed
 
-<<<<<<< HEAD
-=======
-
-def import_milling_stages_yaml_file(path) -> list[FibsemMillingStage]:
-
-    stages = load_yaml(path)
-
-    milling_stages = []
-
-    for stage in stages:
-        milling_stage = FibsemMillingStage.from_dict(stages[stage])
-        pattern = patterning.get_pattern(milling_stage.pattern.name)
-        pattern.define(protocol=milling_stage.pattern.protocol,point=milling_stage.pattern.point)
-        milling_stage.pattern = pattern
-        milling_stages.append(milling_stage)
-
-    return milling_stages
-
->>>>>>> 89e7439c
 def _draw_milling_stages_on_image(image: FibsemImage, milling_stages: list[FibsemMillingStage], show: bool = True):
 
     viewer = napari.Viewer()
@@ -924,7 +851,6 @@
 
     return fiducial_area, flag
 
-<<<<<<< HEAD
     
 def show_information_dialog(microscope: FibsemMicroscope, parent=None):
     import fibsem
@@ -959,41 +885,6 @@
     msg.setWindowTitle("Information")
     msg.setText(text)
     msg.setStandardButtons(QtWidgets.QMessageBox.Ok)
-=======
-
-def export_milling_stages_yaml(milling_stages: list[FibsemMillingStage]) -> None:
-
-    stages = {}
-
-    for stage in milling_stages:
-        stages[stage.name] = stage.to_dict()
-
-        if "required_keys" in stages[stage.name]["pattern"].keys():
-            del stages[stage.name]["pattern"]["required_keys"]
-    
-    path = _get_save_file_ui(msg="Select a file", path=cfg.LOG_PATH, _filter="*.yaml")
-
-    if path == '':
-        napari.utils.notifications.show_info("No file selected, exiting")
-        return
-
-    save_yaml(path=path,data=stages)
-    napari.utils.notifications.show_info(f"Exported Milling stages to yaml file.")
-
-
-def import_milling_stages_yaml() -> list[FibsemMillingStage]:
-
-    stages = load_yaml(_get_file_ui(msg="Select a file", path=cfg.LOG_PATH, _filter="*.yaml"))
-
-    milling_stages = []
-
-    for stage in stages:
-        milling_stage = FibsemMillingStage.from_dict(stages[stage])
-        pattern = patterning.get_pattern(milling_stage.pattern.name)
-        pattern.define(protocol=milling_stage.pattern.protocol,point=milling_stage.pattern.point)
-        milling_stage.pattern = pattern
-        milling_stages.append(milling_stage)
->>>>>>> 89e7439c
 
     # exec
     msg.exec_()