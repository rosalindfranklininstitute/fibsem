--- conflicted
+++ resolved
@@ -20,89 +20,7 @@
 from fibsem.FibsemMicroscope import FibsemMicroscope
 
 
-<<<<<<< HEAD
-
-def sputter_platinum(
-    microscope: SdbMicroscopeClient,
-    protocol: dict,
-    whole_grid: bool = False,
-    default_application_file: str = "autolamella",
-):
-    """Sputter platinum over the sample.
-
-    Args:
-        microscope (SdbMicroscopeClient): autoscript microscope instance
-        protocol (dict): platinum protcol dictionary
-        whole_grid (bool, optional): sputtering protocol. Defaults to False.
-
-    Raises:
-        RuntimeError: Error Sputtering
-    """
-
-    # protcol = settings.protocol["platinum"] in old system
-    # protocol = settings.protocol["platinum"] in new
-    if whole_grid:
-
-        sputter_time = protocol["whole_grid"]["time"]  # 20
-        hfw = protocol["whole_grid"]["hfw"]  # 30e-6
-        line_pattern_length = protocol["whole_grid"]["length"]  # 7e-6
-        logging.info("sputtering platinum over the whole grid.")
-    else:
-        sputter_time = protocol["weld"]["time"]  # 20
-        hfw = protocol["weld"]["hfw"]  # 100e-6
-        line_pattern_length = protocol["weld"]["length"]  # 15e-6
-        logging.info("sputtering platinum to weld.")
-
-    # Setup
-    original_active_view = microscope.imaging.get_active_view()
-    microscope.imaging.set_active_view(BeamType.ELECTRON.value)
-    microscope.patterning.clear_patterns()
-    microscope.patterning.set_default_application_file(protocol["application_file"])
-    microscope.patterning.set_default_beam_type(BeamType.ELECTRON.value)
-    multichem = microscope.gas.get_multichem()
-    multichem.insert(protocol["position"])
-    multichem.turn_heater_on(protocol["gas"])  # "Pt cryo")
-    time.sleep(3)
-
-    # Create sputtering pattern
-    microscope.beams.electron_beam.horizontal_field_width.value = hfw
-    pattern = microscope.patterning.create_line(
-        -line_pattern_length / 2,  # x_start
-        +line_pattern_length,  # y_start
-        +line_pattern_length / 2,  # x_end
-        +line_pattern_length,  # y_end
-        2e-6,
-    )  # milling depth
-    pattern.time = sputter_time + 0.1
-
-    # Run sputtering
-    microscope.beams.electron_beam.blank()
-    if microscope.patterning.state == "Idle":
-        logging.info("Sputtering with platinum for {} seconds...".format(sputter_time))
-        microscope.patterning.start()  # asynchronous patterning
-        time.sleep(sputter_time + 5)
-    else:
-        raise RuntimeError("Can't sputter platinum, patterning state is not ready.")
-    if microscope.patterning.state == "Running":
-        microscope.patterning.stop()
-    else:
-        logging.warning("Patterning state is {}".format(microscope.patterning.state))
-        logging.warning("Consider adjusting the patterning line depth.")
-
-    # Cleanup
-    microscope.patterning.clear_patterns()
-    microscope.beams.electron_beam.unblank()
-    microscope.patterning.set_default_application_file(default_application_file)
-    microscope.imaging.set_active_view(original_active_view)
-    microscope.patterning.set_default_beam_type(BeamType.ION.value)  # set ion beam
-    multichem.retract()
-    logging.info("sputtering platinum finished.")
-
-
-def save_image(image: AdornedImage, save_path: Path, label: str = "image"):
-=======
 def save_image(image: FibsemImage, save_path: Path, label: str = "image"):
->>>>>>> b42d3253
     os.makedirs(save_path, exist_ok=True)
     path = os.path.join(save_path, f"{label}.tif")
     image.save(path)
